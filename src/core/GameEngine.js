--- conflicted
+++ resolved
@@ -8,20 +8,17 @@
 import { StageSelectScene } from '../scenes/StageSelectScene.js';
 import { GameScene } from '../scenes/GameScene.js';
 import { ShopScene } from '../scenes/ShopScene.js';
-<<<<<<< HEAD
+import { UserInfoScene } from '../scenes/UserInfoScene.js';
+import { AudioManager } from '../audio/AudioManager.js';
+import { ParticleManager } from '../effects/ParticleManager.js';
+import { EffectManager } from '../effects/EffectManager.js';
 import { poolManager } from '../utils/ObjectPool.js';
 import { RenderOptimizer, PerformanceMonitor } from '../utils/RenderOptimizer.js';
 import { memoryManager } from '../utils/MemoryManager.js';
 import { performanceOptimizer } from '../utils/PerformanceOptimizer.js';
-=======
-import { UserInfoScene } from '../scenes/UserInfoScene.js';
-import { AudioManager } from '../audio/AudioManager.js';
-import { ParticleManager } from '../effects/ParticleManager.js';
-import { EffectManager } from '../effects/EffectManager.js';
->>>>>>> b49914c7
 
 /**
- * ゲームエンジンクラス
+ * ゲームエンジンクラス - 統合版（パフォーマンス最適化 + 音響・視覚効果）
  */
 export class GameEngine {
     constructor(canvas) {
@@ -38,6 +35,11 @@
         this.renderOptimizer.addLayer('effects', 2);
         this.renderOptimizer.addLayer('ui', 3);
         
+        // 新しいシステム（音響・視覚効果）
+        this.audioManager = new AudioManager();
+        this.particleManager = new ParticleManager();
+        this.effectManager = new EffectManager();
+        
         // コアシステム
         this.playerData = new PlayerData(this);
         this.itemManager = new ItemManager(this);
@@ -45,11 +47,6 @@
         this.bubbleManager = new BubbleManager(this);
         this.stageManager = new StageManager(this);
         this.sceneManager = new SceneManager(this);
-        
-        // 新しいシステム
-        this.audioManager = new AudioManager();
-        this.particleManager = new ParticleManager();
-        this.effectManager = new EffectManager(canvas);
         
         // ゲーム状態
         this.timeRemaining = 300000; // 5分
@@ -76,7 +73,6 @@
         };
         
         this.setupEventListeners();
-<<<<<<< HEAD
         this.initializePerformanceOptimization();
     }
     
@@ -123,11 +119,6 @@
         if (warnings.length > 0) {
             console.warn('Performance warnings:', warnings);
         }
-=======
-        
-        // オーディオの初期化（ユーザー操作後）
-        this.audioInitialized = false;
->>>>>>> b49914c7
     }
     
     /**
@@ -143,7 +134,6 @@
         
         // シーンを登録
         this.sceneManager.addScene('menu', mainMenuScene);
-        this.sceneManager.addScene('mainMenu', mainMenuScene); // 互換性のため両方登録
         this.sceneManager.addScene('stageSelect', stageSelectScene);
         this.sceneManager.addScene('game', gameScene);
         this.sceneManager.addScene('shop', shopScene);
@@ -158,9 +148,8 @@
     }
     
     /**
-     * オーディオの初期化（ユーザー操作後）
-     */
-<<<<<<< HEAD
+     * イベントリスナーを設定
+     */
     setupEventListeners() {
         // マウスクリック
         const clickHandler = (event) => {
@@ -193,26 +182,15 @@
             this.sceneManager.handleInput(event);
         };
         memoryManager.addEventListener(document, 'keydown', keyDownHandler);
-=======
-    async initializeAudio() {
-        if (!this.audioInitialized) {
-            await this.audioManager.resumeContext();
-            this.audioInitialized = true;
-            console.log('Audio system initialized');
-        }
->>>>>>> b49914c7
     }
     
     /**
      * ゲームを開始
      */
     start() {
-        if (!this.isRunning) {
-            this.isRunning = true;
-            this.lastTime = performance.now();
-            this.gameLoop();
-            console.log('Game started');
-        }
+        this.isRunning = true;
+        this.lastTime = performance.now();
+        this.gameLoop();
     }
     
     /**
@@ -220,20 +198,18 @@
      */
     stop() {
         this.isRunning = false;
-        this.audioManager.stopAllSounds();
-        console.log('Game stopped');
     }
     
     /**
      * ゲームループ
      */
-    gameLoop(currentTime) {
+    gameLoop() {
         if (!this.isRunning) return;
         
+        const currentTime = performance.now();
         const deltaTime = currentTime - this.lastTime;
         this.lastTime = currentTime;
         
-<<<<<<< HEAD
         // パフォーマンス監視開始
         this.performanceMonitor.startFrame(currentTime);
         performanceOptimizer.startFrame(currentTime);
@@ -243,12 +219,6 @@
         this.performanceStats.updateTime = performance.now() - updateStartTime;
         
         const renderStartTime = performance.now();
-=======
-        // 更新
-        this.update(deltaTime);
-        
-        // 描画
->>>>>>> b49914c7
         this.render();
         this.performanceStats.renderTime = performance.now() - renderStartTime;
         
@@ -259,8 +229,7 @@
             this.updatePerformanceStats();
         }
         
-        // 次のフレームを要求
-        requestAnimationFrame((time) => this.gameLoop(time));
+        requestAnimationFrame(() => this.gameLoop());
     }
     
     /**
@@ -283,71 +252,26 @@
      * 更新処理
      */
     update(deltaTime) {
-<<<<<<< HEAD
         // パフォーマンス調整されたデルタタイムを使用
         const adjustedDeltaTime = performanceOptimizer.adjustUpdateFrequency(deltaTime);
         
         // 特殊効果の更新
         this.updateSpecialEffects(adjustedDeltaTime);
         
+        // エフェクトマネージャーの更新
+        this.effectManager.update(adjustedDeltaTime);
+        
+        // パーティクルマネージャーの更新
+        this.particleManager.update(adjustedDeltaTime);
+        
         // シーンマネージャーに更新を委譲
         this.sceneManager.update(adjustedDeltaTime);
-=======
-        // 特殊効果の更新
-        this.updateSpecialEffects(deltaTime);
-        
-        // 新しいシステムの更新
-        this.particleManager.update(deltaTime);
-        this.effectManager.update(deltaTime);
-        
-        // スコアマネージャーの更新
-        this.scoreManager.update(deltaTime);
-        
-        // シーンの更新
-        this.sceneManager.update(deltaTime);
->>>>>>> b49914c7
-    }
-    
-    /**
-     * 特殊効果の更新
-     */
-    updateSpecialEffects(deltaTime) {
-        // ボーナスタイム
-        if (this.bonusTimeRemaining > 0) {
-            this.bonusTimeRemaining -= deltaTime;
-            if (this.bonusTimeRemaining <= 0) {
-                this.bonusTimeRemaining = 0;
-                this.scoreMultiplier = 1;
-                console.log('Bonus time ended');
-            }
-        }
-        
-        // 時間停止
-        if (this.timeStopRemaining > 0) {
-            this.timeStopRemaining -= deltaTime;
-            if (this.timeStopRemaining <= 0) {
-                this.timeStopRemaining = 0;
-                console.log('Time stop ended');
-            }
-        }
-        
-        // 画面震動（レガシー - 新しいEffectManagerに移行予定）
-        if (this.screenShakeRemaining > 0) {
-            this.screenShakeRemaining -= deltaTime;
-            if (this.screenShakeRemaining <= 0) {
-                this.screenShakeRemaining = 0;
-                this.screenShakeIntensity = 0;
-                this.inputDisabled = false;
-                console.log('Screen shake ended');
-            }
-        }
     }
     
     /**
      * 描画処理
      */
     render() {
-<<<<<<< HEAD
         // レンダリング最適化開始
         this.renderOptimizer.optimize();
         
@@ -356,8 +280,17 @@
             this.applyScreenShake();
         }
         
+        // エフェクトマネージャーの前処理エフェクト
+        this.effectManager.renderPreEffects(this.context);
+        
         // シーンマネージャーに描画を委譲
         this.sceneManager.render(this.context);
+        
+        // パーティクルエフェクトを描画
+        this.particleManager.render(this.context);
+        
+        // エフェクトマネージャーの後処理エフェクト
+        this.effectManager.renderPostEffects(this.context);
         
         // レンダリング最適化終了
         this.renderOptimizer.render();
@@ -475,74 +408,77 @@
      */
     addRenderObject(obj, layer = 'default') {
         this.renderOptimizer.addObject(obj, layer);
-=======
-        const context = this.context;
-        const canvas = this.canvas;
-        
-        // 画面をクリア
-        context.clearRect(0, 0, canvas.width, canvas.height);
-        
-        // エフェクト変換を適用
-        context.save();
-        this.effectManager.applyTransform(context);
-        
-        // レガシー画面震動（移行期間中）
-        if (this.screenShakeIntensity > 0) {
-            const shakeX = (Math.random() - 0.5) * this.screenShakeIntensity;
-            const shakeY = (Math.random() - 0.5) * this.screenShakeIntensity;
-            context.translate(shakeX, shakeY);
-        }
-        
-        // シーンの描画
-        this.sceneManager.render(context);
-        
-        // パーティクル効果の描画
-        this.particleManager.render(context);
-        
-        // 変換をリセット
-        this.effectManager.resetTransform(context);
-        context.restore();
-        
-        // オーバーレイ効果（フラッシュ、色調等）
-        this.effectManager.renderOverlays(context);
-        
-        // ボーナスタイムエフェクト（レガシー）
-        if (this.bonusTimeRemaining > 0) {
-            this.renderBonusTimeEffect(context);
-        }
-        
-        // 時間停止エフェクト（レガシー）
-        if (this.timeStopRemaining > 0) {
-            this.renderTimeStopEffect(context);
-        }
-    }
-    
-    /**
-     * ボーナスタイムエフェクトを描画（レガシー）
-     */
-    renderBonusTimeEffect(context) {
-        const canvas = this.canvas;
-        const alpha = 0.1 + 0.1 * Math.sin(Date.now() * 0.01);
-        
-        context.save();
-        context.fillStyle = `rgba(255, 215, 0, ${alpha})`;
-        context.fillRect(0, 0, canvas.width, canvas.height);
-        
-        // ボーナス表示
-        context.fillStyle = '#FFD700';
-        context.font = 'bold 24px Arial';
-        context.textAlign = 'center';
-        context.textBaseline = 'top';
-        context.fillText('BONUS TIME!', canvas.width / 2, 10);
-        
-        context.restore();
->>>>>>> b49914c7
-    }
-    
-    /**
-     * 時間停止エフェクトを描画（レガシー）
-     */
-<<<<<<< HEAD
+    }
+    
+    /**
+     * 爆発エフェクトを作成（統合）
+     */
+    createExplosion(x, y, bubbleType, bubbleSize, intensity = 1) {
+        // パーティクルエフェクト
+        this.particleManager.createBubblePopEffect(x, y, bubbleType, bubbleSize);
+        
+        // 音響エフェクト
+        this.audioManager.playPopSound(false, bubbleType);
+        
+        // 視覚エフェクト
+        if (intensity > 0.5) {
+            this.effectManager.addScreenFlash(0.1, 100, '#FFFFFF');
+        }
+    }
+    
+    /**
+     * ボーナスタイムを開始
+     */
+    startBonusTime(duration, multiplier = 2) {
+        this.bonusTimeRemaining = Math.max(this.bonusTimeRemaining, duration);
+        this.scoreMultiplier = multiplier;
+        
+        // 音響・視覚エフェクト
+        this.audioManager.playBonusSound();
+        this.effectManager.addScreenFlash(0.2, 300, '#FF69B4');
+        this.effectManager.addScreenTint(0.1, duration, '#FF69B4');
+        
+        console.log(`ボーナスタイム開始: ${duration}ms, 倍率: ${multiplier}x`);
+    }
+    
+    /**
+     * 時間停止を開始
+     */
+    startTimeStop(duration) {
+        this.timeStopRemaining = Math.max(this.timeStopRemaining, duration);
+        
+        // 音響・視覚エフェクト
+        this.audioManager.playTimeStopSound();
+        this.effectManager.addScreenFlash(0.3, 500, '#FFD700');
+        this.effectManager.addScreenTint(0.15, duration, '#FFD700');
+        
+        console.log(`時間停止開始: ${duration}ms`);
+    }
+    
+    /**
+     * 画面揺れを開始
+     */
+    startScreenShake(duration, intensity = 10) {
+        if (!performanceOptimizer.shouldRunEffect('shake')) {
+            return; // 低品質モードでは画面揺れをスキップ
+        }
+        
+        this.screenShakeIntensity = intensity * performanceOptimizer.getEffectQuality();
+        this.screenShakeRemaining = duration;
+        this.inputDisabled = true;
+        
+        // 音響エフェクト
+        this.audioManager.playElectricSound();
+        
+        // 画面揺れエフェクト
+        this.effectManager.addScreenShake(intensity, duration, 'random');
+        
+        console.log(`画面揺れ開始: 強度${this.screenShakeIntensity}, 時間${duration}ms`);
+    }
+    
+    /**
+     * コンボ表示
+     */
     renderCombo() {
         if (!performanceOptimizer.shouldRunEffect('ui')) {
             return; // 低品質モードではUIエフェクトをスキップ
@@ -550,112 +486,59 @@
         
         const combo = this.scoreManager.getCurrentCombo();
         this.context.save();
-=======
-    renderTimeStopEffect(context) {
-        const canvas = this.canvas;
->>>>>>> b49914c7
-        
-        context.save();
-        context.fillStyle = 'rgba(0, 100, 200, 0.1)';
-        context.fillRect(0, 0, canvas.width, canvas.height);
-        
-        // 時間停止表示
-        context.fillStyle = '#00AAFF';
-        context.font = 'bold 20px Arial';
-        context.textAlign = 'center';
-        context.textBaseline = 'top';
-        context.fillText('TIME STOP', canvas.width / 2, 40);
-        
-        context.restore();
-    }
-    
-    /**
-     * イベントリスナーを設定
-     */
-    setupEventListeners() {
-        // キーボードイベント
-        document.addEventListener('keydown', (event) => {
-            if (!this.inputDisabled) {
-                this.initializeAudio(); // 初回ユーザー操作でオーディオ初期化
-                this.sceneManager.handleInput(event);
-            }
-        });
-        
-        // マウスイベント
-        this.canvas.addEventListener('click', (event) => {
-            if (!this.inputDisabled) {
-                this.initializeAudio(); // 初回ユーザー操作でオーディオ初期化
-                this.sceneManager.handleInput(event);
-            }
-        });
-        
-        this.canvas.addEventListener('mousedown', (event) => {
-            if (!this.inputDisabled) {
-                this.sceneManager.handleInput(event);
-            }
-        });
-        
-        this.canvas.addEventListener('mousemove', (event) => {
-            if (!this.inputDisabled) {
-                this.sceneManager.handleInput(event);
-            }
-        });
-        
-        this.canvas.addEventListener('mouseup', (event) => {
-            if (!this.inputDisabled) {
-                this.sceneManager.handleInput(event);
-            }
-        });
-        
-        // タッチイベント
-        this.canvas.addEventListener('touchstart', (event) => {
-            if (!this.inputDisabled) {
-                event.preventDefault();
-                this.initializeAudio(); // 初回ユーザー操作でオーディオ初期化
-                this.sceneManager.handleInput(event);
-            }
-        });
-        
-        this.canvas.addEventListener('touchmove', (event) => {
-            if (!this.inputDisabled) {
-                event.preventDefault();
-                this.sceneManager.handleInput(event);
-            }
-        });
-        
-        this.canvas.addEventListener('touchend', (event) => {
-            if (!this.inputDisabled) {
-                event.preventDefault();
-                this.sceneManager.handleInput(event);
-            }
-        });
-        
-        // ページ離脱時にオーディオを停止
-        window.addEventListener('beforeunload', () => {
-            this.audioManager.dispose();
-        });
-    }
-    
-    /**
-     * ボーナスタイムを開始（新しいエフェクト付き）
-     */
-    startBonusTime(duration = 10000, multiplier = 2) {
-        this.bonusTimeRemaining = duration;
-        this.scoreMultiplier = multiplier;
-        
-        // 音響効果
-        this.audioManager.playSound('bonus', { volume: 0.8 });
-        
-        // 視覚効果
-        this.effectManager.addBonusTimeEffect(duration);
-        
-        console.log(`Bonus time started: ${duration}ms, multiplier: ${multiplier}`);
-    }
-    
-    /**
-     * 時間停止を開始（新しいエフェクト付き）
-     */
-<<<<<<< HEAD
+        
+        this.context.fillStyle = '#FFD700';
+        this.context.font = 'bold 24px Arial';
+        this.context.textAlign = 'center';
+        this.context.textBaseline = 'middle';
+        
+        this.context.fillText(`${combo} COMBO!`, this.canvas.width / 2, 50);
+        
+        this.context.restore();
+    }
+    
+    /**
+     * ゲームオーバー画面
+     */
+    renderGameOver() {
+        this.context.save();
+        
+        // 半透明オーバーレイ
+        this.context.fillStyle = 'rgba(0,0,0,0.7)';
+        this.context.fillRect(0, 0, this.canvas.width, this.canvas.height);
+        
+        // ゲームオーバーテキスト
+        this.context.fillStyle = '#FFFFFF';
+        this.context.font = 'bold 48px Arial';
+        this.context.textAlign = 'center';
+        this.context.textBaseline = 'middle';
+        
+        this.context.fillText('GAME OVER', this.canvas.width / 2, this.canvas.height / 2 - 50);
+        
+        this.context.font = 'bold 24px Arial';
+        this.context.fillText(`最終スコア: ${this.playerData.currentScore}`, this.canvas.width / 2, this.canvas.height / 2 + 20);
+        
+        this.context.font = '18px Arial';
+        this.context.fillText('クリックして再開', this.canvas.width / 2, this.canvas.height / 2 + 60);
+        
+        this.context.restore();
+    }
+    
+    /**
+     * 時間表示を更新
+     */
+    updateTimeDisplay() {
+        const timeElement = document.getElementById('time');
+        if (timeElement) {
+            const minutes = Math.floor(this.timeRemaining / 60000);
+            const seconds = Math.floor((this.timeRemaining % 60000) / 1000);
+            timeElement.textContent = `${minutes}:${seconds.toString().padStart(2, '0')}`;
+        }
+    }
+    
+    /**
+     * 特殊効果の背景表示
+     */
     renderSpecialEffectBackground() {
         if (!performanceOptimizer.shouldRunEffect('background')) {
             return; // 低品質モードでは背景エフェクトをスキップ
@@ -676,24 +559,13 @@
             this.context.fillStyle = `rgba(255, 215, 0, ${alpha})`;
             this.context.fillRect(0, 0, this.canvas.width, this.canvas.height);
         }
-=======
-    startTimeStop(duration = 3000) {
-        this.timeStopRemaining = duration;
-        
-        // 音響効果
-        this.audioManager.playSound('time_stop', { volume: 0.7 });
-        
-        // 視覚効果
-        this.effectManager.addTimeStopEffect(duration);
->>>>>>> b49914c7
-        
-        console.log(`Time stop started: ${duration}ms`);
-    }
-    
-    /**
-     * 画面震動を開始（新しいエフェクト付き）
-     */
-<<<<<<< HEAD
+        
+        this.context.restore();
+    }
+    
+    /**
+     * 特殊効果の表示
+     */
     renderSpecialEffects() {
         if (!performanceOptimizer.shouldRunEffect('ui')) {
             return; // 低品質モードではUIエフェクトをスキップ
@@ -712,27 +584,41 @@
             this.context.fillText(`ボーナスタイム: ${remainingSeconds}s`, 10, 10);
             this.context.fillText('スコア2倍!', 10, 35);
         }
-=======
-    startScreenShake(duration = 2000, intensity = 10) {
-        // レガシーシステム
-        this.screenShakeRemaining = duration;
-        this.screenShakeIntensity = intensity;
-        this.inputDisabled = true;
->>>>>>> b49914c7
-        
-        // 新しいエフェクトシステム
-        this.effectManager.addScreenShake(intensity, duration, 'random');
-        
-        // 音響効果
-        this.audioManager.playSound('electric', { volume: 0.6 });
-        
-        console.log(`Screen shake started: ${duration}ms, intensity: ${intensity}`);
-    }
-    
-    /**
-     * 爆発エフェクト
-     */
-<<<<<<< HEAD
+        
+        // 時間停止表示
+        if (this.isTimeStopActive()) {
+            this.context.fillStyle = '#FFD700';
+            this.context.font = 'bold 20px Arial';
+            this.context.textAlign = 'left';
+            this.context.textBaseline = 'top';
+            
+            const remainingSeconds = Math.ceil(this.timeStopRemaining / 1000);
+            const yOffset = this.isBonusTimeActive() ? 70 : 10;
+            this.context.fillText(`時間停止: ${remainingSeconds}s`, 10, yOffset);
+        }
+        
+        // 画面揺れ表示
+        if (this.isScreenShakeActive()) {
+            this.context.fillStyle = '#FFFF00';
+            this.context.font = 'bold 20px Arial';
+            this.context.textAlign = 'left';
+            this.context.textBaseline = 'top';
+            
+            const remainingSeconds = Math.ceil(this.screenShakeRemaining / 1000);
+            let yOffset = 10;
+            if (this.isBonusTimeActive()) yOffset += 60;
+            if (this.isTimeStopActive()) yOffset += 35;
+            
+            this.context.fillText(`ビリビリ: ${remainingSeconds}s`, 10, yOffset);
+            this.context.fillText('操作不能!', 10, yOffset + 25);
+        }
+        
+        this.context.restore();
+    }
+    
+    /**
+     * 特殊効果の更新
+     */
     updateSpecialEffects(deltaTime) {
         // 時間停止中は特殊効果の時間を進めない
         if (this.isTimeStopActive()) {
@@ -742,43 +628,22 @@
         // ボーナスタイムの更新
         if (this.bonusTimeRemaining > 0) {
             this.bonusTimeRemaining -= deltaTime;
-            this.scoreMultiplier = 2; // ボーナスタイム中はスコア2倍
             
             if (this.bonusTimeRemaining <= 0) {
                 this.scoreMultiplier = 1;
                 console.log('ボーナスタイム終了');
             }
         }
-=======
-    createExplosion(x, y, bubbleType, bubbleSize, intensity = 1) {
-        // パーティクル効果
-        this.particleManager.createBubblePopEffect(x, y, bubbleType, bubbleSize);
-        
-        // 音響効果
-        const soundName = bubbleType === 'boss' ? 'chain' : 
-                         bubbleType === 'spiky' ? 'chain' : 
-                         bubbleType === 'electric' ? 'electric' : 'pop';
-        
-        this.audioManager.playSound(soundName, { 
-            volume: 0.4 + intensity * 0.3,
-            pitch: 0.8 + Math.random() * 0.4
-        });
->>>>>>> b49914c7
-        
-        // 視覚効果（大きな爆発の場合）
-        if (intensity > 1 || bubbleType === 'boss' || bubbleType === 'spiky') {
-            this.effectManager.addExplosionEffect(x, y, intensity);
-        }
-    }
-    
-    /**
-     * ダメージエフェクト
-     */
-    createDamageEffect(damage, source = 'unknown') {
-        // 音響効果
-        this.audioManager.playSound('damage', { volume: 0.5 });
-        
-<<<<<<< HEAD
+        
+        // 時間停止効果の更新
+        if (this.timeStopRemaining > 0) {
+            this.timeStopRemaining -= deltaTime;
+            
+            if (this.timeStopRemaining <= 0) {
+                console.log('時間停止効果終了');
+            }
+        }
+        
         // 画面揺れ効果の更新
         if (this.screenShakeRemaining > 0) {
             this.screenShakeRemaining -= deltaTime;
@@ -792,60 +657,20 @@
                 this.context.restore();
             }
         }
-=======
-        // 視覚効果
-        this.effectManager.addDamageEffect();
-        
-        console.log(`Damage effect: ${damage} from ${source}`);
->>>>>>> b49914c7
-    }
-    
-    /**
-     * 回復エフェクト
-     */
-    createHealEffect(heal) {
-        // 音響効果
-        this.audioManager.playSound('heal', { volume: 0.6 });
-        
-        // 視覚効果
-        this.effectManager.addHealEffect();
-        
-        console.log(`Heal effect: ${heal}`);
-    }
-    
-    /**
-     * コンボエフェクト
-     */
-    createComboEffect(x, y, comboCount) {
-        // パーティクル効果
-        this.particleManager.createComboEffect(x, y, comboCount);
-        
-        // 音響効果
-        this.audioManager.playSound('pop_combo', { 
-            volume: 0.5,
-            pitch: 1 + comboCount * 0.1
-        });
-    }
-    
-    /**
-     * UI音を再生
-     */
-    playUISound(soundName, options = {}) {
-        this.audioManager.playSound(soundName, options);
-    }
-    
-    /**
-     * BGMを開始
-     */
-    startBGM() {
-        this.audioManager.startProceduralBGM();
-    }
-    
-    /**
-     * BGMを停止
-     */
-    stopBGM() {
-        this.audioManager.stopBGM();
+    }
+    
+    /**
+     * ボーナスタイムを発動
+     */
+    activateBonusTime(duration) {
+        this.startBonusTime(duration, 2);
+    }
+    
+    /**
+     * 時間停止効果を発動
+     */
+    activateTimeStop(duration) {
+        this.startTimeStop(duration);
     }
     
     /**
@@ -856,50 +681,41 @@
     }
     
     /**
+     * ボーナスタイム中かどうか
+     */
+    isBonusTimeActive() {
+        return this.bonusTimeRemaining > 0;
+    }
+    
+    /**
      * 時間停止中かどうか
      */
-    isTimeStopped() {
+    isTimeStopActive() {
         return this.timeStopRemaining > 0;
     }
     
     /**
-     * アイテムシステムの参照を取得（後方互換性）
-     */
-<<<<<<< HEAD
+     * 画面揺れ効果を発動
+     */
     activateScreenShake(intensity, duration) {
-        if (!performanceOptimizer.shouldRunEffect('shake')) {
-            return; // 低品質モードでは画面揺れをスキップ
-        }
-        
-        this.screenShakeIntensity = intensity * performanceOptimizer.getEffectQuality();
-        this.screenShakeRemaining = duration;
-        this.inputDisabled = true;
-        console.log(`画面揺れ発動: 強度${this.screenShakeIntensity}, 時間${duration}ms`);
-=======
-    get itemSystem() {
-        return this.itemManager;
->>>>>>> b49914c7
-    }
-    
-    /**
-     * システム状態を取得
-     */
-    getSystemStatus() {
-        return {
-            audio: this.audioManager.getStatus(),
-            particles: this.particleManager.getParticleCount(),
-            effects: this.effectManager.getActiveEffectCount(),
-            isRunning: this.isRunning,
-            audioInitialized: this.audioInitialized
-        };
-    }
-    
-    /**
-     * リソースの解放
-     */
-<<<<<<< HEAD
+        this.startScreenShake(duration, intensity);
+    }
+    
+    /**
+     * 画面揺れ中かどうか
+     */
+    isScreenShakeActive() {
+        return this.screenShakeRemaining > 0;
+    }
+
+    /**
+     * ゲームオーバー処理
+     */
     gameOver() {
         this.isGameOver = true;
+        
+        // 音響エフェクト
+        this.audioManager.playGameOverSound();
         
         // クリーンアップ処理
         this.cleanup();
@@ -923,6 +739,12 @@
         // レンダリング最適化をクリーンアップ
         this.renderOptimizer.cleanup();
         
+        // エフェクトマネージャーをクリア
+        this.effectManager.clearAllEffects();
+        
+        // パーティクルマネージャーをクリア
+        this.particleManager.clearAllParticles();
+        
         // メモリ最適化を実行
         memoryManager.performCleanup();
         
@@ -941,12 +763,8 @@
         
         // パフォーマンス最適化システムをリセット
         performanceOptimizer.reset();
-=======
-    dispose() {
-        this.stop();
-        this.audioManager.dispose();
-        this.particleManager.clear();
-        this.effectManager.clearEffects();
->>>>>>> b49914c7
+        
+        // 音響システムを停止
+        this.audioManager.stopAll();
     }
 }