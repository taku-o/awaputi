/**
 * スクリーンショットオーバーレイ機能 (Task 6)
 * スコア情報、ゲームロゴ、ウォーターマーク等をスクリーンショットに合成する
 */

import { ErrorHandler } from '../utils/ErrorHandler.js';

interface OverlayConfig {
    layout: {
        scorePosition: string;
        logoPosition: string;
        watermarkPosition: string;
        padding: number;
        cornerRadius: number;
        transparency: number;
    };
    score: {
        enabled: boolean;
        fontSize: number;
        fontFamily: string;
        fontWeight: string;
        textColor: string;
        backgroundColor: string;
        borderColor: string;
        borderWidth: number;
        padding: { x: number; y: number };
        shadowColor: string;
        shadowBlur: number;
        shadowOffset: { x: number; y: number };
        position?: string;
    };
    logo: {
        enabled: boolean;
        text: string;
        fontSize: number;
        fontFamily: string;
        fontWeight: string;
        textColor: string;
        strokeColor: string;
        strokeWidth: number;
        shadowColor: string;
        shadowBlur: number;
        shadowOffset: { x: number; y: number };
        maxWidth: number;
        position?: string;
    };
    watermark: {
        enabled: boolean;
        text: string;
        fontSize: number;
        fontFamily: string;
        textColor: string;
        backgroundColor: string;
        padding: { x: number; y: number };
        cornerRadius: number;
        position?: string;
    };
    achievement: {
        enabled: boolean;
        fontSize: number;
        fontFamily: string;
        fontWeight: string;
        textColor: string;
        backgroundColor: string;
        borderColor: string;
        borderWidth: number;
        padding: { x: number; y: number };
        iconSize: number;
        maxWidth: number;
    };
    stats: {
        enabled: boolean;
        fontSize: number;
        fontFamily: string;
        textColor: string;
        backgroundColor: string;
        padding: { x: number; y: number };
        lineHeight: number;
    };
}

interface ScoreData {
    score?: number;
    combo?: number;
    accuracy?: number;
    stage?: string;
}

interface AchievementData {
    name: string;
    description?: string;
}

interface OverlayData {
    elements?: Array<{
        type: string;
        text?: string;
        position?: any;
        style?: any;
        align?: string;
    }>;
}

interface Position {
    x: number;
    y: number;
}

export class ScreenshotOverlay {
    private gameEngine: any;
<<<<<<< HEAD
    private config: OverlayConfig;
    private cache: {
        fonts: Map<string, any>;
        images: Map<string, any>;
        measurements: Map<string, any>;
    };
    private stats: {
        overlaysCreated: number;
        totalTime: number;
        averageTime: number;
        errors: number;
    };
=======
    private config: any;
    private cache: any;
    private stats: any;
>>>>>>> 91bde392

    constructor(gameEngine: any) {
        this.gameEngine = gameEngine;
        
        // オーバーレイ設定
        this.config = {
            // レイアウト設定
            layout: {
<<<<<<< HEAD
                scorePosition: 'top-right',
=======
                scorePosition: 'top-right',     // top-left, top-right, bottom-left, bottom-right, center
>>>>>>> 91bde392
                logoPosition: 'bottom-left',
                watermarkPosition: 'bottom-right',
                padding: 20,
                cornerRadius: 10,
<<<<<<< HEAD
                transparency: 0.9
=======
                transparency: 0.9 
>>>>>>> 91bde392
            },
            // スコア表示設定
            score: {
                enabled: true,
                fontSize: 24,
                fontFamily: 'Arial, sans-serif',
                fontWeight: 'bold',
                textColor: '#FFFFFF',
                backgroundColor: 'rgba(0, 0, 0, 0.7)',
                borderColor: '#FFD700',
                borderWidth: 2,
                padding: { x: 15, y: 10 },
                shadowColor: 'rgba(0, 0, 0, 0.5)',
                shadowBlur: 5,
                shadowOffset: { x: 2, y: 2 }
            },
<<<<<<< HEAD
=======
            
>>>>>>> 91bde392
            // ロゴ設定
            logo: {
                enabled: true,
                text: 'BubblePop',
                fontSize: 32,
                fontFamily: 'Arial, sans-serif',
                fontWeight: 'bold',
                textColor: '#FF6B6B',
                strokeColor: '#FFFFFF',
                strokeWidth: 3,
                shadowColor: 'rgba(0, 0, 0, 0.8)',
                shadowBlur: 8,
                shadowOffset: { x: 3, y: 3 },
                maxWidth: 200
            },
            // ウォーターマーク設定
            watermark: {
                enabled: true,
                text: 'play.bubblepop.game',
                fontSize: 14,
                fontFamily: 'Arial, sans-serif',
                textColor: 'rgba(255, 255, 255, 0.7)',
                backgroundColor: 'rgba(0, 0, 0, 0.3)',
                padding: { x: 8, y: 5 },
                cornerRadius: 5
            },
            // 実績オーバーレイ設定
            achievement: {
                enabled: true,
                fontSize: 20,
                fontFamily: 'Arial, sans-serif',
                fontWeight: 'bold',
                textColor: '#FFD700',
                backgroundColor: 'rgba(75, 0, 130, 0.8)',
                borderColor: '#FFD700',
                borderWidth: 2,
                padding: { x: 12, y: 8 },
                iconSize: 24,
                maxWidth: 300
            },
<<<<<<< HEAD
=======
            
>>>>>>> 91bde392
            // 統計情報設定
            stats: {
                enabled: false,
                fontSize: 16,
                fontFamily: 'Arial, sans-serif',
                textColor: '#FFFFFF',
                backgroundColor: 'rgba(0, 0, 0, 0.6)',
                padding: { x: 10, y: 8 },
                lineHeight: 1.4
            }
        };
        
        // キャッシュとパフォーマンス
        this.cache = {
            fonts: new Map(),
            images: new Map(),
            measurements: new Map()
        };
        
<<<<<<< HEAD
        this.stats = {
            overlaysCreated: 0,
            totalTime: 0,
            averageTime: 0,
            errors: 0
=======
        // 統計情報
        this.stats = {
            overlaysCreated: 0,
            errors: 0,
            totalTime: 0,
            averageTime: 0
>>>>>>> 91bde392
        };
        
        this.log('ScreenshotOverlay初期化完了');
    }
    
    /**
     * スコア情報オーバーレイの作成
     */
<<<<<<< HEAD
    async createScoreOverlay(screenshotCanvas: HTMLCanvasElement, scoreData: ScoreData, options: Partial<OverlayConfig> = {}): Promise<HTMLCanvasElement> {
=======
    async createScoreOverlay(screenshotCanvas: HTMLCanvasElement, scoreData: any, options: any = {}): Promise<HTMLCanvasElement> {
>>>>>>> 91bde392
        try {
            const startTime = performance.now();
            
            // オーバーレイCanvas作成
            const overlayCanvas = this.createOverlayCanvas(screenshotCanvas.width, screenshotCanvas.height);
            const ctx = overlayCanvas.getContext('2d')!;
            
            // ベース画像を描画
            ctx.drawImage(screenshotCanvas, 0, 0);
            
            // 設定のマージ
            const config = { ...this.config, ...options };
            
            // スコア情報の描画
            if (config.score.enabled && scoreData.score !== undefined) {
                await this.drawScoreInfo(ctx, scoreData, config, overlayCanvas.width, overlayCanvas.height);
            }
            
            // ロゴの描画
            if (config.logo.enabled) {
                await this.drawLogo(ctx, config, overlayCanvas.width, overlayCanvas.height);
            }
            
            // ウォーターマークの描画
            if (config.watermark.enabled) {
                await this.drawWatermark(ctx, config, overlayCanvas.width, overlayCanvas.height);
            }
            
            // 統計の更新
            const renderTime = performance.now() - startTime;
            this.updateStats(renderTime);

            this.log('スコアオーバーレイ作成完了', {
                score: scoreData.score,
                renderTime: `${Math.round(renderTime)}ms`,
                dimensions: `${overlayCanvas.width}x${overlayCanvas.height}`
            });
            
            return overlayCanvas;

        } catch (error) {
            this.stats.errors++;
<<<<<<< HEAD
            this.handleError('SCORE_OVERLAY_CREATION_FAILED', error as Error, { scoreData, options });
=======
            this.handleError('SCORE_OVERLAY_CREATION_FAILED', error, { scoreData, options });
>>>>>>> 91bde392
            throw error;
        }
    }
    
    /**
     * 実績オーバーレイの作成
     */
<<<<<<< HEAD
    async createAchievementOverlay(screenshotCanvas: HTMLCanvasElement, achievementData: AchievementData, options: Partial<OverlayConfig> = {}): Promise<HTMLCanvasElement> {
=======
    async createAchievementOverlay(screenshotCanvas: HTMLCanvasElement, achievementData: any, options: any = {}): Promise<HTMLCanvasElement> {
>>>>>>> 91bde392
        try {
            const startTime = performance.now();
            const overlayCanvas = this.createOverlayCanvas(screenshotCanvas.width, screenshotCanvas.height);
            const ctx = overlayCanvas.getContext('2d')!;
            
            // ベース画像を描画
            ctx.drawImage(screenshotCanvas, 0, 0);
            const config = { ...this.config, ...options };
            
            // 実績情報の描画
            if (config.achievement.enabled && achievementData.name) {
                await this.drawAchievementInfo(ctx, achievementData, config, overlayCanvas.width, overlayCanvas.height);
            }
            
            // ロゴとウォーターマークの描画
            if (config.logo.enabled) {
                await this.drawLogo(ctx, config, overlayCanvas.width, overlayCanvas.height);
            }
            
            if (config.watermark.enabled) {
                await this.drawWatermark(ctx, config, overlayCanvas.width, overlayCanvas.height);
            }

            const renderTime = performance.now() - startTime;
            this.updateStats(renderTime);

            this.log('実績オーバーレイ作成完了', {
                achievement: achievementData.name,
                renderTime: `${Math.round(renderTime)}ms`
            });
            
            return overlayCanvas;

        } catch (error) {
            this.stats.errors++;
<<<<<<< HEAD
            this.handleError('ACHIEVEMENT_OVERLAY_CREATION_FAILED', error as Error, { achievementData, options });
=======
            this.handleError('ACHIEVEMENT_OVERLAY_CREATION_FAILED', error, { achievementData, options });
>>>>>>> 91bde392
            throw error;
        }
    }
    
    /**
     * カスタムオーバーレイの作成
     */
<<<<<<< HEAD
    async createCustomOverlay(screenshotCanvas: HTMLCanvasElement, overlayData: OverlayData, options: Partial<OverlayConfig> = {}): Promise<HTMLCanvasElement> {
=======
    async createCustomOverlay(screenshotCanvas: HTMLCanvasElement, overlayData: any, options: any = {}): Promise<HTMLCanvasElement> {
>>>>>>> 91bde392
        try {
            const startTime = performance.now();
            const overlayCanvas = this.createOverlayCanvas(screenshotCanvas.width, screenshotCanvas.height);
            const ctx = overlayCanvas.getContext('2d')!;
            
            // ベース画像を描画
            ctx.drawImage(screenshotCanvas, 0, 0);
            const config = { ...this.config, ...options };
            
            // カスタム要素の描画
            if (overlayData.elements && Array.isArray(overlayData.elements)) {
                for (const element of overlayData.elements) {
                    await this.drawCustomElement(ctx, element, config, overlayCanvas.width, overlayCanvas.height);
                }
            }
            
            // 標準要素の描画
            if (config.logo.enabled) {
                await this.drawLogo(ctx, config, overlayCanvas.width, overlayCanvas.height);
            }
            
            if (config.watermark.enabled) {
                await this.drawWatermark(ctx, config, overlayCanvas.width, overlayCanvas.height);
            }

            const renderTime = performance.now() - startTime;
            this.updateStats(renderTime);

            this.log('カスタムオーバーレイ作成完了', {
                elements: overlayData.elements?.length || 0,
                renderTime: `${Math.round(renderTime)}ms`
            });
            
            return overlayCanvas;

        } catch (error) {
            this.stats.errors++;
<<<<<<< HEAD
            this.handleError('CUSTOM_OVERLAY_CREATION_FAILED', error as Error, { overlayData, options });
=======
            this.handleError('CUSTOM_OVERLAY_CREATION_FAILED', error, { overlayData, options });
>>>>>>> 91bde392
            throw error;
        }
    }
    
    /**
     * スコア情報の描画
     */
<<<<<<< HEAD
    async drawScoreInfo(ctx: CanvasRenderingContext2D, scoreData: ScoreData, config: OverlayConfig, canvasWidth: number, canvasHeight: number): Promise<void> {
=======
    async drawScoreInfo(ctx: CanvasRenderingContext2D, scoreData: any, config: any, canvasWidth: number, canvasHeight: number): Promise<void> {
>>>>>>> 91bde392
        const scoreConfig = config.score;
        
        // フォントの設定
        ctx.font = `${scoreConfig.fontWeight} ${scoreConfig.fontSize}px ${scoreConfig.fontFamily}`;
        ctx.textAlign = 'left';
        ctx.textBaseline = 'top';
        
        // 表示するテキストの準備
        const lines: string[] = [];
        
        // スコア
        if (scoreData.score !== undefined) {
            lines.push(`スコア: ${this.formatNumber(scoreData.score)}`);
        }
        
        // コンボ
        if (scoreData.combo && scoreData.combo > 1) {
            lines.push(`コンボ: ${scoreData.combo}`);
        }
        
        // 精度
        if (scoreData.accuracy !== undefined) {
            lines.push(`精度: ${Math.round(scoreData.accuracy * 100)}%`);
        }
        
        // ステージ
        if (scoreData.stage) {
            lines.push(`ステージ: ${scoreData.stage}`);
        }
        
        if (lines.length === 0) return;
        
        // テキストの測定
        const lineHeight = scoreConfig.fontSize * 1.2;
        const textWidth = Math.max(...lines.map(line => ctx.measureText(line).width));
        const textHeight = lines.length * lineHeight;
        
        // 背景ボックスのサイズ
        const boxWidth = textWidth + (scoreConfig.padding.x * 2);
        const boxHeight = textHeight + (scoreConfig.padding.y * 2);
        
        // 位置の計算
        const position = this.calculatePosition(
            scoreConfig.position || config.layout.scorePosition,
            boxWidth,
            boxHeight,
            canvasWidth,
            canvasHeight,
            config.layout.padding
        );
        
        // 影の描画
        if (scoreConfig.shadowBlur > 0) {
            ctx.save();
            ctx.shadowColor = scoreConfig.shadowColor;
            ctx.shadowBlur = scoreConfig.shadowBlur;
            ctx.shadowOffsetX = scoreConfig.shadowOffset.x;
            ctx.shadowOffsetY = scoreConfig.shadowOffset.y;
        }
        
        // 背景の描画
        this.drawRoundedRect(
            ctx,
            position.x,
            position.y,
            boxWidth,
            boxHeight,
            config.layout.cornerRadius,
            scoreConfig.backgroundColor,
            scoreConfig.borderColor,
            scoreConfig.borderWidth
        );
        
        if (scoreConfig.shadowBlur > 0) {
            ctx.restore();
        }
        
        // テキストの描画
        ctx.fillStyle = scoreConfig.textColor;
        
        lines.forEach((line, index) => {
            const textX = position.x + scoreConfig.padding.x;
            const textY = position.y + scoreConfig.padding.y + (index * lineHeight);
            ctx.fillText(line, textX, textY);
        });
    }
<<<<<<< HEAD
    
    /**
     * ロゴの描画
     */
    async drawLogo(ctx: CanvasRenderingContext2D, config: OverlayConfig, canvasWidth: number, canvasHeight: number): Promise<void> {
=======
    /**
     * ロゴの描画
     */
    async drawLogo(ctx: CanvasRenderingContext2D, config: any, canvasWidth: number, canvasHeight: number): Promise<void> {
>>>>>>> 91bde392
        const logoConfig = config.logo;
        
        // フォントの設定
        ctx.font = `${logoConfig.fontWeight} ${logoConfig.fontSize}px ${logoConfig.fontFamily}`;
        ctx.textAlign = 'left';
        ctx.textBaseline = 'top';
        
        // テキストの測定
        const textMetrics = ctx.measureText(logoConfig.text);
        const textWidth = Math.min(textMetrics.width, logoConfig.maxWidth);
        const textHeight = logoConfig.fontSize;
        
        // 位置の計算
        const position = this.calculatePosition(
            logoConfig.position || config.layout.logoPosition,
            textWidth,
            textHeight,
            canvasWidth,
            canvasHeight,
            config.layout.padding
        );
        
        // 影の描画
        if (logoConfig.shadowBlur > 0) {
            ctx.save();
            ctx.shadowColor = logoConfig.shadowColor;
            ctx.shadowBlur = logoConfig.shadowBlur;
            ctx.shadowOffsetX = logoConfig.shadowOffset.x;
            ctx.shadowOffsetY = logoConfig.shadowOffset.y;
        }
        
        // ストローク（輪郭）の描画
        if (logoConfig.strokeWidth > 0) {
            ctx.strokeStyle = logoConfig.strokeColor;
            ctx.lineWidth = logoConfig.strokeWidth;
            ctx.strokeText(logoConfig.text, position.x, position.y);
        }
        
        // テキストの描画
        ctx.fillStyle = logoConfig.textColor;
        ctx.fillText(logoConfig.text, position.x, position.y);
        
        if (logoConfig.shadowBlur > 0) {
            ctx.restore();
        }
    }
    
    /**
     * ウォーターマークの描画
     */
<<<<<<< HEAD
    async drawWatermark(ctx: CanvasRenderingContext2D, config: OverlayConfig, canvasWidth: number, canvasHeight: number): Promise<void> {
=======
    async drawWatermark(ctx: CanvasRenderingContext2D, config: any, canvasWidth: number, canvasHeight: number): Promise<void> {
>>>>>>> 91bde392
        const watermarkConfig = config.watermark;
        
        // フォントの設定
        ctx.font = `${watermarkConfig.fontSize}px ${watermarkConfig.fontFamily}`;
        ctx.textAlign = 'left';
        ctx.textBaseline = 'top';
        
        // テキストの測定
        const textWidth = ctx.measureText(watermarkConfig.text).width;
        const textHeight = watermarkConfig.fontSize;
        
        // 背景ボックスのサイズ
        const boxWidth = textWidth + (watermarkConfig.padding.x * 2);
        const boxHeight = textHeight + (watermarkConfig.padding.y * 2);
        
        // 位置の計算
        const position = this.calculatePosition(
            watermarkConfig.position || config.layout.watermarkPosition,
            boxWidth,
            boxHeight,
            canvasWidth,
            canvasHeight,
            config.layout.padding
        );
        
        // 背景の描画
        if (watermarkConfig.backgroundColor) {
            this.drawRoundedRect(
                ctx,
                position.x,
                position.y,
                boxWidth,
                boxHeight,
                watermarkConfig.cornerRadius || 0,
                watermarkConfig.backgroundColor
            );
        }
        
        // テキストの描画
        ctx.fillStyle = watermarkConfig.textColor;
        ctx.fillText(
            watermarkConfig.text,
            position.x + watermarkConfig.padding.x,
            position.y + watermarkConfig.padding.y
        );
    }
    
    /**
     * 実績情報の描画
     */
<<<<<<< HEAD
    async drawAchievementInfo(ctx: CanvasRenderingContext2D, achievementData: AchievementData, config: OverlayConfig, canvasWidth: number, canvasHeight: number): Promise<void> {
=======
    async drawAchievementInfo(ctx: CanvasRenderingContext2D, achievementData: any, config: any, canvasWidth: number, canvasHeight: number): Promise<void> {
>>>>>>> 91bde392
        const achievementConfig = config.achievement;
        
        // フォントの設定
        ctx.font = `${achievementConfig.fontWeight} ${achievementConfig.fontSize}px ${achievementConfig.fontFamily}`;
        ctx.textAlign = 'left';
        ctx.textBaseline = 'top';
        
        // 実績テキストの準備
        const lines: string[] = [];
        lines.push('🏆 実績解除！');
        lines.push(achievementData.name);
        
        if (achievementData.description) {
            // 長い説明文の折り返し処理
            const wrappedDescription = this.wrapText(ctx, achievementData.description, achievementConfig.maxWidth - 40);
            lines.push(...wrappedDescription);
        }
        
        // テキストの測定
        const lineHeight = achievementConfig.fontSize * 1.3;
        const textWidth = Math.min(
            Math.max(...lines.map(line => ctx.measureText(line).width)),
            achievementConfig.maxWidth
        );
        const textHeight = lines.length * lineHeight;
        
        // 背景ボックスのサイズ
        const boxWidth = textWidth + (achievementConfig.padding.x * 2);
        const boxHeight = textHeight + (achievementConfig.padding.y * 2);
        
        // 位置の計算（中央表示）
        const position = this.calculatePosition(
            'center',
            boxWidth,
            boxHeight,
            canvasWidth,
            canvasHeight,
            0
        );
        
        // 背景の描画
        this.drawRoundedRect(
            ctx,
            position.x,
            position.y,
            boxWidth,
            boxHeight,
            config.layout.cornerRadius,
            achievementConfig.backgroundColor,
            achievementConfig.borderColor,
            achievementConfig.borderWidth
        );
        
        // テキストの描画
        ctx.fillStyle = achievementConfig.textColor;
        
        lines.forEach((line, index) => {
            const textX = position.x + achievementConfig.padding.x;
            const textY = position.y + achievementConfig.padding.y + (index * lineHeight);
            ctx.fillText(line, textX, textY);
        });
    }
<<<<<<< HEAD
    
    /**
     * カスタム要素の描画
     */
    async drawCustomElement(ctx: CanvasRenderingContext2D, element: any, config: OverlayConfig, canvasWidth: number, canvasHeight: number): Promise<void> {
=======
    /**
     * カスタム要素の描画
     */
    async drawCustomElement(ctx: CanvasRenderingContext2D, element: any, config: any, canvasWidth: number, canvasHeight: number): Promise<void> {
>>>>>>> 91bde392
        switch(element.type) {
            case 'text':
                await this.drawCustomText(ctx, element, config, canvasWidth, canvasHeight);
                break;
            case 'image':
                await this.drawCustomImage(ctx, element, config, canvasWidth, canvasHeight);
                break;
            case 'shape':
                await this.drawCustomShape(ctx, element, config, canvasWidth, canvasHeight);
                break;
            default:
                this.log(`未知のカスタム要素タイプ: ${element.type}`, null, 'warn');
        }
    }
    
    /**
     * カスタムテキストの描画
     */
<<<<<<< HEAD
    async drawCustomText(ctx: CanvasRenderingContext2D, element: any, config: OverlayConfig, canvasWidth: number, canvasHeight: number): Promise<void> {
=======
    async drawCustomText(ctx: CanvasRenderingContext2D, element: any, config: any, canvasWidth: number, canvasHeight: number): Promise<void> {
>>>>>>> 91bde392
        const textConfig = { ...config.score, ...element.style };

        ctx.font = `${textConfig.fontWeight || 'normal'} ${textConfig.fontSize || 16}px ${textConfig.fontFamily || 'Arial'}`;
        ctx.textAlign = element.align || 'left';
        ctx.textBaseline = 'top';

        const position = element.position || 
            this.calculatePosition('center', 100, 20, canvasWidth, canvasHeight, config.layout.padding);

        ctx.fillStyle = textConfig.textColor || '#FFFFFF';
        ctx.fillText(element.text || '', position.x, position.y);
    }
    
    /**
<<<<<<< HEAD
     * カスタム画像の描画（実装予定）
     */
    async drawCustomImage(ctx: CanvasRenderingContext2D, element: any, config: OverlayConfig, canvasWidth: number, canvasHeight: number): Promise<void> {
        // TODO: 実装予定
        this.log('カスタム画像の描画は未実装です', element);
    }
    
    /**
     * カスタムシェイプの描画（実装予定）
     */
    async drawCustomShape(ctx: CanvasRenderingContext2D, element: any, config: OverlayConfig, canvasWidth: number, canvasHeight: number): Promise<void> {
        // TODO: 実装予定
        this.log('カスタムシェイプの描画は未実装です', element);
    }
    
    /**
     * 角丸四角形の描画
     */
    drawRoundedRect(ctx: CanvasRenderingContext2D, x: number, y: number, width: number, height: number, radius: number, fillColor?: string, strokeColor?: string, strokeWidth?: number): void {
=======
     * カスタム画像の描画
     */
    async drawCustomImage(ctx: CanvasRenderingContext2D, element: any, config: any, canvasWidth: number, canvasHeight: number): Promise<void> {
        // TODO: 画像描画実装
    }

    /**
     * カスタムシェイプの描画
     */
    async drawCustomShape(ctx: CanvasRenderingContext2D, element: any, config: any, canvasWidth: number, canvasHeight: number): Promise<void> {
        // TODO: シェイプ描画実装
    }
    
    /**
     * 角丸四角形の描画
     */
    drawRoundedRect(ctx: CanvasRenderingContext2D, x: number, y: number, width: number, height: number, 
                    radius: number, fillColor?: string, strokeColor?: string, strokeWidth?: number): void {
>>>>>>> 91bde392
        ctx.beginPath();
        ctx.moveTo(x + radius, y);
        ctx.lineTo(x + width - radius, y);
        ctx.quadraticCurveTo(x + width, y, x + width, y + radius);
        ctx.lineTo(x + width, y + height - radius);
        ctx.quadraticCurveTo(x + width, y + height, x + width - radius, y + height);
        ctx.lineTo(x + radius, y + height);
        ctx.quadraticCurveTo(x, y + height, x, y + height - radius);
        ctx.lineTo(x, y + radius);
        ctx.quadraticCurveTo(x, y, x + radius, y);
        ctx.closePath();
        
        if (fillColor) {
            ctx.fillStyle = fillColor;
            ctx.fill();
        }
        
        if (strokeColor && strokeWidth && strokeWidth > 0) {
            ctx.strokeStyle = strokeColor;
            ctx.lineWidth = strokeWidth;
            ctx.stroke();
        }
    }
    
    /**
     * 位置の計算
     */
<<<<<<< HEAD
    calculatePosition(position: string | Position, elementWidth: number, elementHeight: number, canvasWidth: number, canvasHeight: number, padding: number): Position {
=======
    calculatePosition(position: string | {x: number, y: number}, elementWidth: number, elementHeight: number, 
                     canvasWidth: number, canvasHeight: number, padding: number): {x: number, y: number} {
>>>>>>> 91bde392
        let x: number, y: number;

        switch(position) {
            case 'top-left':
                x = padding;
                y = padding;
                break;
            case 'top-right':
                x = canvasWidth - elementWidth - padding;
                y = padding;
                break;
            case 'bottom-left':
                x = padding;
                y = canvasHeight - elementHeight - padding;
                break;
            case 'bottom-right':
                x = canvasWidth - elementWidth - padding;
                y = canvasHeight - elementHeight - padding;
                break;
            case 'center':
                x = (canvasWidth - elementWidth) / 2;
                y = (canvasHeight - elementHeight) / 2;
                break;
            case 'top-center':
                x = (canvasWidth - elementWidth) / 2;
                y = padding;
                break;
            case 'bottom-center':
                x = (canvasWidth - elementWidth) / 2;
                y = canvasHeight - elementHeight - padding;
                break;
            default:
                // カスタム座標 { x, y }
                if (typeof position === 'object' && position.x !== undefined && position.y !== undefined) {
                    x = position.x;
                    y = position.y;
                } else {
                    x = padding;
                    y = padding;
                }
        }
        
        return { x: Math.max(0, x), y: Math.max(0, y) };
    }
    
    /**
     * テキストの折り返し処理
     */
    wrapText(ctx: CanvasRenderingContext2D, text: string, maxWidth: number): string[] {
        const words = text.split(' ');
        const lines: string[] = [];
        let currentLine = words[0];

<<<<<<< HEAD
        for (let i = 1; i < words.length; i++) {
            const word = words[i];
            const width = ctx.measureText(currentLine + ' ' + word).width;
            
=======
        for(let i = 1; i < words.length; i++) {
            const word = words[i];
            const width = ctx.measureText(currentLine + ' ' + word).width;

>>>>>>> 91bde392
            if (width < maxWidth) {
                currentLine += ' ' + word;
            } else {
                lines.push(currentLine);
                currentLine = word;
            }
        }
        
        lines.push(currentLine);
        return lines;
    }
    
    /**
     * 数値のフォーマット
     */
    formatNumber(number: number): string {
        return number.toLocaleString();
    }
    
    /**
     * オーバーレイCanvas作成
     */
    createOverlayCanvas(width: number, height: number): HTMLCanvasElement {
        const canvas = document.createElement('canvas');
        canvas.width = width;
        canvas.height = height;

        const ctx = canvas.getContext('2d')!;
        ctx.imageSmoothingEnabled = true;
        ctx.imageSmoothingQuality = 'high';
        
        return canvas;
    }
    
    /**
     * レスポンシブ設定の取得
     */
<<<<<<< HEAD
    getResponsiveConfig(canvasWidth: number, canvasHeight: number): OverlayConfig {
=======
    getResponsiveConfig(canvasWidth: number, canvasHeight: number): any {
>>>>>>> 91bde392
        const aspectRatio = canvasWidth / canvasHeight;
        const isLandscape = aspectRatio > 1;
        const isMobile = Math.min(canvasWidth, canvasHeight) < 600;
        const responsiveConfig = { ...this.config };
        
        if (isMobile) {
            // モバイル用の設定調整
            responsiveConfig.score.fontSize *= 0.8;
            responsiveConfig.logo.fontSize *= 0.8;
            responsiveConfig.watermark.fontSize *= 0.8;
            responsiveConfig.layout.padding *= 0.7;
        }

        if (!isLandscape) {
            // ポートレート用の設定調整
            responsiveConfig.layout.scorePosition = 'top-center';
            responsiveConfig.layout.logoPosition = 'bottom-center';
        }
        
        return responsiveConfig;
    }
    
    /**
     * プリセット設定の取得
     */
<<<<<<< HEAD
    getPresetConfig(presetName: string): Partial<OverlayConfig> {
        const presets: { [key: string]: any } = {
=======
    getPresetConfig(presetName: string): any {
        const presets: any = {
>>>>>>> 91bde392
            minimal: {
                logo: { enabled: false },
                watermark: { enabled: false },
                score: {
                    backgroundColor: 'rgba(0, 0, 0, 0.5)',
                    borderWidth: 0
                }
            },
<<<<<<< HEAD
=======

>>>>>>> 91bde392
            elegant: {
                score: {
                    backgroundColor: 'rgba(50, 50, 70, 0.9)',
                    borderColor: '#C0C0C0',
                    textColor: '#F0F0F0'
                },
                logo: {
                    textColor: '#FF8C69',
                    strokeColor: '#FFFFFF'
                }
            },
<<<<<<< HEAD
=======

>>>>>>> 91bde392
            gaming: {
                score: {
                    backgroundColor: 'rgba(0, 255, 0, 0.8)',
                    borderColor: '#00FF00',
                    textColor: '#000000',
                    fontSize: 28
                },
                logo: {
                    textColor: '#FF00FF',
                    fontSize: 36
                }
            },
<<<<<<< HEAD
=======

>>>>>>> 91bde392
            social: {
                layout: {
                    scorePosition: 'center',
                    logoPosition: 'top-center',
                    watermarkPosition: 'bottom-center'
                },
                score: {
                    fontSize: 32,
                    backgroundColor: 'rgba(64, 128, 255, 0.9)'
                }
            }
        };
        
        return presets[presetName] || {};
    }
    
    /**
     * 統計の更新
     */
    updateStats(renderTime: number): void {
        this.stats.overlaysCreated++;
        this.stats.totalTime += renderTime;
        this.stats.averageTime = this.stats.totalTime / this.stats.overlaysCreated;
    }
    
    /**
     * 統計情報の取得
     */
    getStats(): any {
        return {
            ...this.stats,
            averageTimeMs: Math.round(this.stats.averageTime),
            successRate: this.stats.overlaysCreated > 0 ?
                ((this.stats.overlaysCreated - this.stats.errors) / this.stats.overlaysCreated) * 100 : 0
        };
    }
    
    /**
     * 設定の更新
     */
<<<<<<< HEAD
    updateConfig(newConfig: Partial<OverlayConfig>): void {
=======
    updateConfig(newConfig: any): void {
>>>>>>> 91bde392
        this.config = this.mergeConfig(this.config, newConfig);
        this.log('オーバーレイ設定を更新しました', newConfig);
    }
    
    /**
     * 設定のマージ（深いマージ）
     */
    mergeConfig(target: any, source: any): any {
        const result = { ...target };

<<<<<<< HEAD
        for (const key in source) {
=======
        for(const key in source) {
>>>>>>> 91bde392
            if (source[key] && typeof source[key] === 'object' && !Array.isArray(source[key])) {
                result[key] = this.mergeConfig(target[key] || {}, source[key]);
            } else {
                result[key] = source[key];
            }
        }
        
        return result;
    }
    
    /**
     * キャッシュのクリア
     */
    clearCache(): void {
        this.cache.fonts.clear();
        this.cache.images.clear();
        this.cache.measurements.clear();
<<<<<<< HEAD
=======

>>>>>>> 91bde392
        this.log('オーバーレイキャッシュをクリアしました');
    }
    
    /**
     * エラーハンドリング
     */
<<<<<<< HEAD
    handleError(type: string, error: Error, context: any = {}): void {
=======
    handleError(type: string, error: any, context: any = {}): void {
>>>>>>> 91bde392
        const errorInfo = {
            type,
            error: error.message || error,
            context,
            timestamp: Date.now()
        };
        
        // ErrorHandlerユーティリティの使用
        if (ErrorHandler) {
            ErrorHandler.handleError(error, 'ScreenshotOverlay', context);
        }
        
        // ローカルログの記録
        this.log('エラー発生', errorInfo, 'error');
    }
    
    /**
     * ログ記録
     */
    log(message: string, data: any = null, level: string = 'info'): void {
        const logEntry = {
            timestamp: Date.now(),
            message,
            data,
            level
        };
        
<<<<<<< HEAD
        const consoleMethod = level === 'error' ? 'error' :
=======
        const consoleMethod = level === 'error' ? 'error' : 
>>>>>>> 91bde392
                            level === 'warn' ? 'warn' : 'log';

        console[consoleMethod](`[ScreenshotOverlay] ${message}`, data || '');
    }
}<|MERGE_RESOLUTION|>--- conflicted
+++ resolved
@@ -108,7 +108,6 @@
 
 export class ScreenshotOverlay {
     private gameEngine: any;
-<<<<<<< HEAD
     private config: OverlayConfig;
     private cache: {
         fonts: Map<string, any>;
@@ -121,11 +120,6 @@
         averageTime: number;
         errors: number;
     };
-=======
-    private config: any;
-    private cache: any;
-    private stats: any;
->>>>>>> 91bde392
 
     constructor(gameEngine: any) {
         this.gameEngine = gameEngine;
@@ -134,20 +128,12 @@
         this.config = {
             // レイアウト設定
             layout: {
-<<<<<<< HEAD
-                scorePosition: 'top-right',
-=======
                 scorePosition: 'top-right',     // top-left, top-right, bottom-left, bottom-right, center
->>>>>>> 91bde392
                 logoPosition: 'bottom-left',
                 watermarkPosition: 'bottom-right',
                 padding: 20,
                 cornerRadius: 10,
-<<<<<<< HEAD
                 transparency: 0.9
-=======
-                transparency: 0.9 
->>>>>>> 91bde392
             },
             // スコア表示設定
             score: {
@@ -164,10 +150,7 @@
                 shadowBlur: 5,
                 shadowOffset: { x: 2, y: 2 }
             },
-<<<<<<< HEAD
-=======
-            
->>>>>>> 91bde392
+            
             // ロゴ設定
             logo: {
                 enabled: true,
@@ -208,10 +191,7 @@
                 iconSize: 24,
                 maxWidth: 300
             },
-<<<<<<< HEAD
-=======
-            
->>>>>>> 91bde392
+            
             // 統計情報設定
             stats: {
                 enabled: false,
@@ -231,20 +211,12 @@
             measurements: new Map()
         };
         
-<<<<<<< HEAD
+        // 統計情報
         this.stats = {
             overlaysCreated: 0,
             totalTime: 0,
             averageTime: 0,
             errors: 0
-=======
-        // 統計情報
-        this.stats = {
-            overlaysCreated: 0,
-            errors: 0,
-            totalTime: 0,
-            averageTime: 0
->>>>>>> 91bde392
         };
         
         this.log('ScreenshotOverlay初期化完了');
@@ -253,11 +225,7 @@
     /**
      * スコア情報オーバーレイの作成
      */
-<<<<<<< HEAD
     async createScoreOverlay(screenshotCanvas: HTMLCanvasElement, scoreData: ScoreData, options: Partial<OverlayConfig> = {}): Promise<HTMLCanvasElement> {
-=======
-    async createScoreOverlay(screenshotCanvas: HTMLCanvasElement, scoreData: any, options: any = {}): Promise<HTMLCanvasElement> {
->>>>>>> 91bde392
         try {
             const startTime = performance.now();
             
@@ -300,11 +268,7 @@
 
         } catch (error) {
             this.stats.errors++;
-<<<<<<< HEAD
             this.handleError('SCORE_OVERLAY_CREATION_FAILED', error as Error, { scoreData, options });
-=======
-            this.handleError('SCORE_OVERLAY_CREATION_FAILED', error, { scoreData, options });
->>>>>>> 91bde392
             throw error;
         }
     }
@@ -312,11 +276,7 @@
     /**
      * 実績オーバーレイの作成
      */
-<<<<<<< HEAD
     async createAchievementOverlay(screenshotCanvas: HTMLCanvasElement, achievementData: AchievementData, options: Partial<OverlayConfig> = {}): Promise<HTMLCanvasElement> {
-=======
-    async createAchievementOverlay(screenshotCanvas: HTMLCanvasElement, achievementData: any, options: any = {}): Promise<HTMLCanvasElement> {
->>>>>>> 91bde392
         try {
             const startTime = performance.now();
             const overlayCanvas = this.createOverlayCanvas(screenshotCanvas.width, screenshotCanvas.height);
@@ -352,11 +312,7 @@
 
         } catch (error) {
             this.stats.errors++;
-<<<<<<< HEAD
             this.handleError('ACHIEVEMENT_OVERLAY_CREATION_FAILED', error as Error, { achievementData, options });
-=======
-            this.handleError('ACHIEVEMENT_OVERLAY_CREATION_FAILED', error, { achievementData, options });
->>>>>>> 91bde392
             throw error;
         }
     }
@@ -364,11 +320,7 @@
     /**
      * カスタムオーバーレイの作成
      */
-<<<<<<< HEAD
     async createCustomOverlay(screenshotCanvas: HTMLCanvasElement, overlayData: OverlayData, options: Partial<OverlayConfig> = {}): Promise<HTMLCanvasElement> {
-=======
-    async createCustomOverlay(screenshotCanvas: HTMLCanvasElement, overlayData: any, options: any = {}): Promise<HTMLCanvasElement> {
->>>>>>> 91bde392
         try {
             const startTime = performance.now();
             const overlayCanvas = this.createOverlayCanvas(screenshotCanvas.width, screenshotCanvas.height);
@@ -406,11 +358,7 @@
 
         } catch (error) {
             this.stats.errors++;
-<<<<<<< HEAD
             this.handleError('CUSTOM_OVERLAY_CREATION_FAILED', error as Error, { overlayData, options });
-=======
-            this.handleError('CUSTOM_OVERLAY_CREATION_FAILED', error, { overlayData, options });
->>>>>>> 91bde392
             throw error;
         }
     }
@@ -418,11 +366,7 @@
     /**
      * スコア情報の描画
      */
-<<<<<<< HEAD
     async drawScoreInfo(ctx: CanvasRenderingContext2D, scoreData: ScoreData, config: OverlayConfig, canvasWidth: number, canvasHeight: number): Promise<void> {
-=======
-    async drawScoreInfo(ctx: CanvasRenderingContext2D, scoreData: any, config: any, canvasWidth: number, canvasHeight: number): Promise<void> {
->>>>>>> 91bde392
         const scoreConfig = config.score;
         
         // フォントの設定
@@ -509,18 +453,11 @@
             ctx.fillText(line, textX, textY);
         });
     }
-<<<<<<< HEAD
     
     /**
      * ロゴの描画
      */
     async drawLogo(ctx: CanvasRenderingContext2D, config: OverlayConfig, canvasWidth: number, canvasHeight: number): Promise<void> {
-=======
-    /**
-     * ロゴの描画
-     */
-    async drawLogo(ctx: CanvasRenderingContext2D, config: any, canvasWidth: number, canvasHeight: number): Promise<void> {
->>>>>>> 91bde392
         const logoConfig = config.logo;
         
         // フォントの設定
@@ -571,11 +508,7 @@
     /**
      * ウォーターマークの描画
      */
-<<<<<<< HEAD
     async drawWatermark(ctx: CanvasRenderingContext2D, config: OverlayConfig, canvasWidth: number, canvasHeight: number): Promise<void> {
-=======
-    async drawWatermark(ctx: CanvasRenderingContext2D, config: any, canvasWidth: number, canvasHeight: number): Promise<void> {
->>>>>>> 91bde392
         const watermarkConfig = config.watermark;
         
         // フォントの設定
@@ -626,11 +559,7 @@
     /**
      * 実績情報の描画
      */
-<<<<<<< HEAD
     async drawAchievementInfo(ctx: CanvasRenderingContext2D, achievementData: AchievementData, config: OverlayConfig, canvasWidth: number, canvasHeight: number): Promise<void> {
-=======
-    async drawAchievementInfo(ctx: CanvasRenderingContext2D, achievementData: any, config: any, canvasWidth: number, canvasHeight: number): Promise<void> {
->>>>>>> 91bde392
         const achievementConfig = config.achievement;
         
         // フォントの設定
@@ -693,18 +622,11 @@
             ctx.fillText(line, textX, textY);
         });
     }
-<<<<<<< HEAD
     
     /**
      * カスタム要素の描画
      */
     async drawCustomElement(ctx: CanvasRenderingContext2D, element: any, config: OverlayConfig, canvasWidth: number, canvasHeight: number): Promise<void> {
-=======
-    /**
-     * カスタム要素の描画
-     */
-    async drawCustomElement(ctx: CanvasRenderingContext2D, element: any, config: any, canvasWidth: number, canvasHeight: number): Promise<void> {
->>>>>>> 91bde392
         switch(element.type) {
             case 'text':
                 await this.drawCustomText(ctx, element, config, canvasWidth, canvasHeight);
@@ -723,11 +645,7 @@
     /**
      * カスタムテキストの描画
      */
-<<<<<<< HEAD
     async drawCustomText(ctx: CanvasRenderingContext2D, element: any, config: OverlayConfig, canvasWidth: number, canvasHeight: number): Promise<void> {
-=======
-    async drawCustomText(ctx: CanvasRenderingContext2D, element: any, config: any, canvasWidth: number, canvasHeight: number): Promise<void> {
->>>>>>> 91bde392
         const textConfig = { ...config.score, ...element.style };
 
         ctx.font = `${textConfig.fontWeight || 'normal'} ${textConfig.fontSize || 16}px ${textConfig.fontFamily || 'Arial'}`;
@@ -742,38 +660,19 @@
     }
     
     /**
-<<<<<<< HEAD
-     * カスタム画像の描画（実装予定）
+     * カスタム画像の描画
      */
     async drawCustomImage(ctx: CanvasRenderingContext2D, element: any, config: OverlayConfig, canvasWidth: number, canvasHeight: number): Promise<void> {
-        // TODO: 実装予定
+        // TODO: 画像描画実装
         this.log('カスタム画像の描画は未実装です', element);
     }
     
     /**
-     * カスタムシェイプの描画（実装予定）
+     * カスタムシェイプの描画
      */
     async drawCustomShape(ctx: CanvasRenderingContext2D, element: any, config: OverlayConfig, canvasWidth: number, canvasHeight: number): Promise<void> {
-        // TODO: 実装予定
+        // TODO: シェイプ描画実装
         this.log('カスタムシェイプの描画は未実装です', element);
-    }
-    
-    /**
-     * 角丸四角形の描画
-     */
-    drawRoundedRect(ctx: CanvasRenderingContext2D, x: number, y: number, width: number, height: number, radius: number, fillColor?: string, strokeColor?: string, strokeWidth?: number): void {
-=======
-     * カスタム画像の描画
-     */
-    async drawCustomImage(ctx: CanvasRenderingContext2D, element: any, config: any, canvasWidth: number, canvasHeight: number): Promise<void> {
-        // TODO: 画像描画実装
-    }
-
-    /**
-     * カスタムシェイプの描画
-     */
-    async drawCustomShape(ctx: CanvasRenderingContext2D, element: any, config: any, canvasWidth: number, canvasHeight: number): Promise<void> {
-        // TODO: シェイプ描画実装
     }
     
     /**
@@ -781,7 +680,6 @@
      */
     drawRoundedRect(ctx: CanvasRenderingContext2D, x: number, y: number, width: number, height: number, 
                     radius: number, fillColor?: string, strokeColor?: string, strokeWidth?: number): void {
->>>>>>> 91bde392
         ctx.beginPath();
         ctx.moveTo(x + radius, y);
         ctx.lineTo(x + width - radius, y);
@@ -809,12 +707,8 @@
     /**
      * 位置の計算
      */
-<<<<<<< HEAD
-    calculatePosition(position: string | Position, elementWidth: number, elementHeight: number, canvasWidth: number, canvasHeight: number, padding: number): Position {
-=======
-    calculatePosition(position: string | {x: number, y: number}, elementWidth: number, elementHeight: number, 
-                     canvasWidth: number, canvasHeight: number, padding: number): {x: number, y: number} {
->>>>>>> 91bde392
+    calculatePosition(position: string | Position, elementWidth: number, elementHeight: number, 
+                     canvasWidth: number, canvasHeight: number, padding: number): Position {
         let x: number, y: number;
 
         switch(position) {
@@ -868,17 +762,10 @@
         const lines: string[] = [];
         let currentLine = words[0];
 
-<<<<<<< HEAD
         for (let i = 1; i < words.length; i++) {
             const word = words[i];
             const width = ctx.measureText(currentLine + ' ' + word).width;
             
-=======
-        for(let i = 1; i < words.length; i++) {
-            const word = words[i];
-            const width = ctx.measureText(currentLine + ' ' + word).width;
-
->>>>>>> 91bde392
             if (width < maxWidth) {
                 currentLine += ' ' + word;
             } else {
@@ -916,11 +803,7 @@
     /**
      * レスポンシブ設定の取得
      */
-<<<<<<< HEAD
     getResponsiveConfig(canvasWidth: number, canvasHeight: number): OverlayConfig {
-=======
-    getResponsiveConfig(canvasWidth: number, canvasHeight: number): any {
->>>>>>> 91bde392
         const aspectRatio = canvasWidth / canvasHeight;
         const isLandscape = aspectRatio > 1;
         const isMobile = Math.min(canvasWidth, canvasHeight) < 600;
@@ -946,13 +829,8 @@
     /**
      * プリセット設定の取得
      */
-<<<<<<< HEAD
     getPresetConfig(presetName: string): Partial<OverlayConfig> {
         const presets: { [key: string]: any } = {
-=======
-    getPresetConfig(presetName: string): any {
-        const presets: any = {
->>>>>>> 91bde392
             minimal: {
                 logo: { enabled: false },
                 watermark: { enabled: false },
@@ -961,10 +839,7 @@
                     borderWidth: 0
                 }
             },
-<<<<<<< HEAD
-=======
-
->>>>>>> 91bde392
+            
             elegant: {
                 score: {
                     backgroundColor: 'rgba(50, 50, 70, 0.9)',
@@ -976,10 +851,7 @@
                     strokeColor: '#FFFFFF'
                 }
             },
-<<<<<<< HEAD
-=======
-
->>>>>>> 91bde392
+            
             gaming: {
                 score: {
                     backgroundColor: 'rgba(0, 255, 0, 0.8)',
@@ -992,10 +864,7 @@
                     fontSize: 36
                 }
             },
-<<<<<<< HEAD
-=======
-
->>>>>>> 91bde392
+            
             social: {
                 layout: {
                     scorePosition: 'center',
@@ -1036,11 +905,7 @@
     /**
      * 設定の更新
      */
-<<<<<<< HEAD
     updateConfig(newConfig: Partial<OverlayConfig>): void {
-=======
-    updateConfig(newConfig: any): void {
->>>>>>> 91bde392
         this.config = this.mergeConfig(this.config, newConfig);
         this.log('オーバーレイ設定を更新しました', newConfig);
     }
@@ -1051,11 +916,7 @@
     mergeConfig(target: any, source: any): any {
         const result = { ...target };
 
-<<<<<<< HEAD
         for (const key in source) {
-=======
-        for(const key in source) {
->>>>>>> 91bde392
             if (source[key] && typeof source[key] === 'object' && !Array.isArray(source[key])) {
                 result[key] = this.mergeConfig(target[key] || {}, source[key]);
             } else {
@@ -1073,21 +934,14 @@
         this.cache.fonts.clear();
         this.cache.images.clear();
         this.cache.measurements.clear();
-<<<<<<< HEAD
-=======
-
->>>>>>> 91bde392
+        
         this.log('オーバーレイキャッシュをクリアしました');
     }
     
     /**
      * エラーハンドリング
      */
-<<<<<<< HEAD
     handleError(type: string, error: Error, context: any = {}): void {
-=======
-    handleError(type: string, error: any, context: any = {}): void {
->>>>>>> 91bde392
         const errorInfo = {
             type,
             error: error.message || error,
@@ -1115,11 +969,7 @@
             level
         };
         
-<<<<<<< HEAD
         const consoleMethod = level === 'error' ? 'error' :
-=======
-        const consoleMethod = level === 'error' ? 'error' : 
->>>>>>> 91bde392
                             level === 'warn' ? 'warn' : 'log';
 
         console[consoleMethod](`[ScreenshotOverlay] ${message}`, data || '');
