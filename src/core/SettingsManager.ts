--- conflicted
+++ resolved
@@ -8,7 +8,6 @@
 import { SettingsExportImport } from './settings/SettingsExportImport.js';
 
 // 型定義
-<<<<<<< HEAD
 interface GameEngine {
     [key: string]: any;
 }
@@ -23,24 +22,7 @@
 
 interface ListenerConfig {
     id: string;
-    callback: Function;
-=======
-interface GameEngine { 
-    [key: string]: any;
-}
-
-interface SettingsListener { 
-    (category: string, key: string, value: any, oldValue?: any): void;
-}
-
-interface ConfigWatcher { 
-    (): void;
-}
-
-interface ListenerObject {
-    id: string;
     callback: SettingsListener;
->>>>>>> 91bde392
     priority: string;
     once: boolean;
     addedAt: number;
@@ -56,22 +38,14 @@
     private configManager: any;
     private notificationSystem: any;
     private errorHandler: any;
-<<<<<<< HEAD
     private listeners: Map<string, ListenerConfig[]>;
     private configWatchers: Map<string, string>;
-=======
-    private listeners: Map<string, ListenerObject[]>;
-    private configWatchers: Map<string, ConfigWatcher>;
->>>>>>> 91bde392
     private validator: SettingsValidator;
     private storageManager: SettingsStorageManager;
     private dataManager: SettingsDataManager;
     private uiController: SettingsUIController;
     private exportImport: SettingsExportImport;
-<<<<<<< HEAD
-    
-=======
->>>>>>> 91bde392
+    
     constructor(gameEngine: GameEngine) {
         this.gameEngine = gameEngine;
         this.configManager = getConfigurationManager();
@@ -92,11 +66,7 @@
         
         // 設定を読み込み
         this.load();
-<<<<<<< HEAD
-        
-=======
-
->>>>>>> 91bde392
+        
         console.log('[SettingsManager] Main Controller initialized with sub-components');
     }
     
@@ -127,19 +97,11 @@
         }, {
             language: {
                 type: 'string',
-<<<<<<< HEAD
                 validator: (value: string) => ['ja', 'en'].includes(value)
             },
             quality: {
                 type: 'string',
                 validator: (value: string) => ['low', 'medium', 'high', 'auto'].includes(value)
-=======
-                validator: (value: any) => ['ja', 'en'].includes(value)
-            },
-            quality: {
-                type: 'string',
-                validator: (value: any) => ['low', 'medium', 'high', 'auto'].includes(value)
->>>>>>> 91bde392
             },
             showFPS: { type: 'boolean' },
             showDebugInfo: { type: 'boolean' },
@@ -173,22 +135,14 @@
     /**
      * デフォルト設定を取得
      */
-<<<<<<< HEAD
     getDefaultSettings(): any {
-=======
-    getDefaultSettings() { 
->>>>>>> 91bde392
         return this.dataManager.getDefaultSettings();
     }
     
     /**
      * システム言語を検出
      */
-<<<<<<< HEAD
     detectSystemLanguage(): string {
-=======
-    detectSystemLanguage() { 
->>>>>>> 91bde392
         return this.dataManager.detectSystemLanguage();
     }
     
@@ -197,21 +151,13 @@
      * @param {string} key 設定キー
      * @returns {*} 設定値
      */
-<<<<<<< HEAD
     get(key: string): any {
-=======
-    get(key: string) {
->>>>>>> 91bde392
         try {
             const parsed = this.dataManager.parseSettingKey(key);
             if (parsed.isLegacy) {
                 return this.dataManager.getLegacyValue(key);
             }
-<<<<<<< HEAD
-            
-=======
-
->>>>>>> 91bde392
+            
             return this.configManager.get(parsed.category, parsed.settingName);
         } catch (error) {
             this.errorHandler.handleError(error, 'SETTINGS_GET_ERROR', { key });
@@ -225,11 +171,7 @@
      * @param {*} value 設定値
      * @returns {boolean} 設定成功可否
      */
-<<<<<<< HEAD
     set(key: string, value: any): boolean {
-=======
-    set(key: string, value: any) {
->>>>>>> 91bde392
         try {
             // 検証
             if (!this.validator.validateSetting(key, value)) {
@@ -250,11 +192,7 @@
             
             // 変更通知
             this.notifyChange(key, value, oldValue);
-<<<<<<< HEAD
-            
-=======
-
->>>>>>> 91bde392
+            
             return true;
         } catch (error) {
             this.errorHandler.handleError(error, 'SETTINGS_SET_ERROR', { key, value });
@@ -268,11 +206,7 @@
      * @param {*} value 設定値
      * @returns {boolean} 検証結果
      */
-<<<<<<< HEAD
     validateSetting(key: string, value: any): boolean {
-=======
-    validateSetting(key: string, value: any) { 
->>>>>>> 91bde392
         return this.validator.validateSetting(key, value);
     }
     
@@ -281,17 +215,10 @@
      * @param {Object} settings 設定オブジェクト
      * @returns {boolean} 設定成功可否
      */
-<<<<<<< HEAD
     setMultiple(settings: Record<string, any>): boolean {
         const results: boolean[] = [];
         
         for (const [key, value] of Object.entries(settings)) {
-=======
-    setMultiple(settings: Record<string, any>) {
-        const results: boolean[] = [];
-        
-        for(const [key, value] of Object.entries(settings)) {
->>>>>>> 91bde392
             results.push(this.set(key, value));
         }
         
@@ -302,20 +229,12 @@
      * 設定をリセット
      * @param {string} key リセットする設定キー（nullで全設定）
      */
-<<<<<<< HEAD
     reset(key: string | null = null): void {
-=======
-    reset(key: string | null = null) {
->>>>>>> 91bde392
         try {
             if (key === null) {
                 // 全設定をリセット
                 const defaultSettings = this.dataManager.getDefaultSettings();
-<<<<<<< HEAD
                 for (const [settingKey, defaultValue] of Object.entries(defaultSettings)) {
-=======
-                for(const [settingKey, defaultValue] of Object.entries(defaultSettings)) {
->>>>>>> 91bde392
                     this.set(settingKey, defaultValue);
                 }
                 console.log('[SettingsManager] All settings reset to defaults');
@@ -329,20 +248,13 @@
             this.errorHandler.handleError(error, 'SETTINGS_RESET_ERROR', { key });
         }
     }
-<<<<<<< HEAD
-    
-=======
->>>>>>> 91bde392
+    
     /**
      * デフォルト値を取得
      * @param {string} key 設定キー
      * @returns {*} デフォルト値
      */
-<<<<<<< HEAD
     getDefaultValue(key: string): any {
-=======
-    getDefaultValue(key: string) { 
->>>>>>> 91bde392
         return this.dataManager.getDefaultValue(key);
     }
     
@@ -355,19 +267,11 @@
      * @param {Object} options オプション
      * @returns {string} リスナーID
      */
-<<<<<<< HEAD
-    addListener(key: string, callback: Function, options: any = {}): string {
+    addListener(key: string, callback: SettingsListener, options: any = {}): string {
         const listenerId = options.id || `listener_${Date.now()}_${Math.random()}`;
         const priority = options.priority || 'normal';
         
         if (!this.listeners.has(key)) {
-=======
-    addListener(key: string, callback: SettingsListener, options: any = {}) {
-        const listenerId = options.id || `listener_${Date.now()}_${Math.random()}`;
-        const priority = options.priority || 'normal';
-        
-        if(!this.listeners.has(key)) {
->>>>>>> 91bde392
             this.listeners.set(key, []);
         }
         
@@ -381,11 +285,7 @@
         
         // 優先度でソート
         this.listeners.get(key)!.sort((a, b) => {
-<<<<<<< HEAD
             const priorities: Record<string, number> = { high: 3, normal: 2, low: 1 };
-=======
-            const priorities = { high: 3, normal: 2, low: 1 };
->>>>>>> 91bde392
             return priorities[b.priority] - priorities[a.priority];
         });
         
@@ -397,11 +297,7 @@
      * @param {string} key 設定キー
      * @param {Function} callback コールバック関数
      */
-<<<<<<< HEAD
-    removeListener(key: string, callback: Function): void {
-=======
-    removeListener(key: string, callback: SettingsListener) {
->>>>>>> 91bde392
+    removeListener(key: string, callback: SettingsListener): void {
         if (this.listeners.has(key)) {
             const listeners = this.listeners.get(key)!;
             const index = listeners.findIndex(listener => listener.callback === callback);
@@ -418,13 +314,8 @@
      * リスナーIDで削除
      * @param {string} listenerId リスナーID
      */
-<<<<<<< HEAD
     removeListenerById(listenerId: string): void {
         for (const [key, listeners] of this.listeners.entries()) {
-=======
-    removeListenerById(listenerId: string) {
-        for(const [key, listeners] of this.listeners.entries()) {
->>>>>>> 91bde392
             const index = listeners.findIndex(listener => listener.id === listenerId);
             if (index !== -1) {
                 listeners.splice(index, 1);
@@ -442,11 +333,7 @@
      * @param {*} newValue 新しい値
      * @param {*} oldValue 古い値
      */
-<<<<<<< HEAD
     notifyChange(key: string, newValue: any, oldValue: any): void {
-=======
-    notifyChange(key: string, newValue: any, oldValue: any) {
->>>>>>> 91bde392
         try {
             // 通知システムに通知
             this.notificationSystem.notifyChange(key, newValue, oldValue);
@@ -456,12 +343,8 @@
                 const listeners = [...this.listeners.get(key)!];
                 for (const listener of listeners) {
                     try {
-<<<<<<< HEAD
-                        listener.callback(newValue, oldValue, key);
+                        listener.callback(key, key, newValue, oldValue);
                         
-=======
-                        listener.callback(key, key, newValue, oldValue);
->>>>>>> 91bde392
                         // onceオプションの処理
                         if (listener.once) {
                             this.removeListenerById(listener.id);
@@ -485,20 +368,13 @@
     /**
      * 全ての設定を適用
      */
-<<<<<<< HEAD
     applyAllSettings(): void {
-=======
-    applyAllSettings() {
->>>>>>> 91bde392
         try {
             console.log('[SettingsManager] Applying all settings');
             
             // UI設定の適用
             this.uiController.applyAllUISettings();
-<<<<<<< HEAD
-            
-=======
->>>>>>> 91bde392
+            
             console.log('[SettingsManager] All settings applied successfully');
         } catch (error) {
             this.errorHandler.handleError(error, 'SETTINGS_APPLY_ALL_ERROR');
@@ -534,20 +410,13 @@
                 const mergedSettings = this.dataManager.mergeSettings(defaultSettings, loadedSettings);
                 
                 // ConfigurationManagerに設定
-<<<<<<< HEAD
                 for (const [key, value] of Object.entries(mergedSettings)) {
-=======
-                for(const [key, value] of Object.entries(mergedSettings)) {
->>>>>>> 91bde392
                     this.configManager.set(key, value);
                 }
                 
                 // 設定を適用
                 this.applyAllSettings();
-<<<<<<< HEAD
                 
-=======
->>>>>>> 91bde392
                 console.log('[SettingsManager] Settings loaded and applied successfully');
                 return true;
             }
@@ -566,11 +435,7 @@
      * @param {Object} options エクスポートオプション
      * @returns {string} JSON形式の設定データ
      */
-<<<<<<< HEAD
     export(options: any = {}): string {
-=======
-    export(options: any = {}) {
->>>>>>> 91bde392
         return this.exportImport.export(options);
     }
     
@@ -580,11 +445,7 @@
      * @param {Object} options インポートオプション
      * @returns {Promise<Object>} インポート結果
      */
-<<<<<<< HEAD
-    async import(settingsJson: string, options: any = {}): Promise<any> {
-=======
-    async import(settingsJson: string, options: any = {}) {
->>>>>>> 91bde392
+    async import(settingsJson: string, options: any = {}): Promise<any>
         return await this.exportImport.import(settingsJson, options);
     }
     
@@ -594,11 +455,7 @@
      * 統計情報を取得
      * @returns {Object} 統計情報
      */
-<<<<<<< HEAD
     getStats(): any {
-=======
-    getStats() {
->>>>>>> 91bde392
         return {
             dataManager: this.dataManager.getStats(),
             uiController: this.uiController.getUIStats(),
@@ -614,15 +471,9 @@
      * アクティブなリスナーを取得
      * @returns {Object} アクティブリスナー情報
      */
-<<<<<<< HEAD
     getActiveListeners(): Record<string, number> {
         const listenerStats: Record<string, number> = {};
         for (const [key, listeners] of this.listeners.entries()) {
-=======
-    getActiveListeners() {
-        const listenerStats: Record<string, number> = {};
-        for(const [key, listeners] of this.listeners.entries()) { 
->>>>>>> 91bde392
             listenerStats[key] = listeners.length;
         }
         return listenerStats;
@@ -632,11 +483,7 @@
      * アクティブなウォッチャーを取得
      * @returns {Object} アクティブウォッチャー情報
      */
-<<<<<<< HEAD
     getActiveWatchers(): Record<string, string> {
-=======
-    getActiveWatchers() { 
->>>>>>> 91bde392
         return Object.fromEntries(this.configWatchers.entries());
     }
     
@@ -644,11 +491,7 @@
      * 統合ステータスを取得
      * @returns {Object} 統合ステータス
      */
-<<<<<<< HEAD
     getIntegrationStatus(): any {
-=======
-    getIntegrationStatus() {
->>>>>>> 91bde392
         return {
             configManager: !!this.configManager,
             notificationSystem: !!this.notificationSystem,
@@ -670,11 +513,7 @@
      * @param {Array} watchedSettings 監視する設定のリスト
      * @returns {string} ウォッチャーID
      */
-<<<<<<< HEAD
     addComponentWatcher(componentName: string, component: any, watchedSettings: string[]): string {
-=======
-    addComponentWatcher(componentName: string, component: any, watchedSettings: string[]) { 
->>>>>>> 91bde392
         return this.uiController.addComponentWatcher(componentName, component, watchedSettings);
     }
     
@@ -682,11 +521,7 @@
      * コンポーネントウォッチャーを削除
      * @param {string} watcherId ウォッチャーID
      */
-<<<<<<< HEAD
     removeComponentWatcher(watcherId: string): void {
-=======
-    removeComponentWatcher(watcherId: string) { 
->>>>>>> 91bde392
         this.uiController.removeComponentWatcher(watcherId);
     }
     
@@ -696,11 +531,7 @@
      * バックアップを作成
      * @returns {Promise<Object>} バックアップ情報
      */
-<<<<<<< HEAD
     async createBackup(): Promise<any> {
-=======
-    async createBackup() { 
->>>>>>> 91bde392
         return await this.exportImport.createBackup();
     }
     
@@ -709,11 +540,7 @@
      * @param {number} backupIndex バックアップインデックス
      * @returns {Promise<Object>} 復元結果
      */
-<<<<<<< HEAD
     async restoreFromBackup(backupIndex: number = -1): Promise<any> {
-=======
-    async restoreFromBackup(backupIndex: number = -1) { 
->>>>>>> 91bde392
         return await this.exportImport.restoreFromBackup(backupIndex);
     }
     
@@ -721,11 +548,7 @@
      * バックアップ履歴を取得
      * @returns {Array} バックアップ履歴
      */
-<<<<<<< HEAD
     getBackupHistory(): any[] {
-=======
-    getBackupHistory() { 
->>>>>>> 91bde392
         return this.exportImport.getBackupHistory();
     }
     
@@ -735,11 +558,7 @@
      * 通知統計を取得
      * @returns {Object} 通知統計
      */
-<<<<<<< HEAD
     getNotificationStats(): any {
-=======
-    getNotificationStats() { 
->>>>>>> 91bde392
         return this.notificationSystem.getStats();
     }
     
@@ -748,11 +567,7 @@
      * @param {number} limit 取得件数制限
      * @returns {Array} 通知履歴
      */
-<<<<<<< HEAD
     getNotificationHistory(limit: number = 50): any[] {
-=======
-    getNotificationHistory(limit: number = 50) { 
->>>>>>> 91bde392
         return this.notificationSystem.getNotificationHistory(limit);
     }
     
@@ -762,11 +577,7 @@
      * ストレージの健全性をチェック
      * @returns {Object} 健全性レポート
      */
-<<<<<<< HEAD
     checkStorageHealth(): any {
-=======
-    checkStorageHealth() { 
->>>>>>> 91bde392
         return this.storageManager.checkStorageHealth();
     }
     
@@ -804,11 +615,7 @@
         if (this.notificationSystem) {
             this.notificationSystem.cleanup();
         }
-<<<<<<< HEAD
-        
-=======
-
->>>>>>> 91bde392
+        
         console.log('[SettingsManager] Main Controller cleanup completed');
     }
 }
