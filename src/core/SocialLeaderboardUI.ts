--- conflicted
+++ resolved
@@ -3,17 +3,11 @@
  * アクセシブルなリーダーボード表示コンポーネント
  */
 
-<<<<<<< HEAD
 // 型定義
-interface LeaderboardManager {
-    getLeaderboard: (type: string, options?: any) => Promise<LeaderboardEntry[]>;
-    refreshData: () => Promise<void>;
-    [key: string]: any;
-}
-
 interface LeaderboardEntry {
+    id?: string | number;
     rank: number;
-    playerId: string;
+    playerId?: string;
     playerName: string;
     score: number;
     avatar?: string;
@@ -21,97 +15,6 @@
     badges?: string[];
     achievements?: string[];
     metadata?: any;
-}
-
-interface LeaderboardConfig {
-    container: HTMLElement;
-    maxEntries: number;
-    showPlayerRank: boolean;
-    showPagination: boolean;
-    itemsPerPage: number;
-    theme: 'default' | 'minimal' | 'gaming' | 'elegant';
-    responsive: boolean;
-    animations: boolean;
-    accessibility: AccessibilityConfig;
-    localization: LocalizationConfig;
-}
-
-interface AccessibilityConfig {
-    enabled: boolean;
-    announcements: boolean;
-    keyboardNavigation: boolean;
-    highContrast: boolean;
-    reducedMotion: boolean;
-    screenReaderDescriptions: boolean;
-}
-
-interface LocalizationConfig {
-    enabled: boolean;
-    defaultLanguage: string;
-    rtlSupport: boolean;
-}
-
-interface LeaderboardState {
-    currentLeaderboard: string;
-    currentPage: number;
-    selectedEntry: LeaderboardEntry | null;
-    focusedElement: HTMLElement | null;
-    sortOrder: 'asc' | 'desc';
-    filterPeriod: 'all' | 'daily' | 'weekly' | 'monthly';
-    searchQuery: string;
-    loading: boolean;
-}
-
-interface LeaderboardElements {
-    container: HTMLElement | null;
-    header: HTMLElement | null;
-    controls: HTMLElement | null;
-    content: HTMLElement | null;
-    entries: HTMLElement[];
-    pagination: HTMLElement | null;
-    announcer: HTMLElement | null;
-    loadingIndicator: HTMLElement | null;
-}
-
-interface LeaderboardHandlers {
-    keydown: (event: KeyboardEvent) => void;
-    click: (event: MouseEvent) => void;
-    focus: (event: FocusEvent) => void;
-    resize: (event: Event) => void;
-    filterChange: (event: Event) => void;
-    searchInput: (event: Event) => void;
-}
-
-interface LeaderboardStats {
-    renders: number;
-    interactions: number;
-    keyboardNavigations: number;
-    searches: number;
-}
-
-interface FilterOption {
-    value: string;
-    label: string;
-}
-
-export class SocialLeaderboardUI {
-    private leaderboardManager: LeaderboardManager;
-    private config: LeaderboardConfig;
-    private state: LeaderboardState;
-    private elements: LeaderboardElements;
-    private handlers: LeaderboardHandlers;
-    private cache: Map<string, LeaderboardEntry[]>;
-    private lastUpdate: number;
-    private stats: LeaderboardStats;
-
-    constructor(leaderboardManager: LeaderboardManager, options: any = {}) {
-=======
-interface LeaderboardEntry {
-    id?: string | number;
-    rank: number;
-    playerName: string;
-    score: number;
-    timestamp: number;
     isCurrentPlayer?: boolean;
 }
 
@@ -136,22 +39,95 @@
 }
 
 interface LeaderboardManager {
-    getRanking(period: string, type: string, options: { limit: number; search: string }): Promise<{ entries: LeaderboardEntry[]; total: number; hasMore: boolean }>;
+    getLeaderboard?: (type: string, options?: any) => Promise<LeaderboardEntry[]>;
+    getRanking?: (period: string, type: string, options: { limit: number; search: string }) => Promise<{ entries: LeaderboardEntry[]; total: number; hasMore: boolean }>;
+    refreshData?: () => Promise<void>;
+    [key: string]: any;
+}
+
+interface LeaderboardConfig {
+    container: HTMLElement;
+    maxEntries: number;
+    showPlayerRank: boolean;
+    showPagination: boolean;
+    itemsPerPage: number;
+    theme: 'default' | 'minimal' | 'gaming' | 'elegant';
+    responsive: boolean;
+    animations: boolean;
+    accessibility: AccessibilityConfig;
+    localization: LocalizationConfig;
+}
+
+interface AccessibilityConfig {
+    enabled: boolean;
+    announcements: boolean;
+    keyboardNavigation: boolean;
+    highContrast: boolean;
+    reducedMotion: boolean;
+    screenReaderDescriptions: boolean;
+}
+
+interface LocalizationConfig {
+    enabled: boolean;
+    defaultLanguage: string;
+    rtlSupport: boolean;
+}
+
+interface LeaderboardState {
+    currentLeaderboard: string;
+    currentPage: number;
+    selectedEntry: LeaderboardEntry | null;
+    focusedElement: HTMLElement | null;
+    sortOrder: 'asc' | 'desc';
+    filterPeriod: 'all' | 'daily' | 'weekly' | 'monthly';
+    searchQuery: string;
+    loading: boolean;
+}
+
+interface LeaderboardElements {
+    container: HTMLElement | null;
+    header: HTMLElement | null;
+    controls: HTMLElement | null;
+    content: HTMLElement | null;
+    entries: HTMLElement[];
+    pagination: HTMLElement | null;
+    announcer: HTMLElement | null;
+    loadingIndicator: HTMLElement | null;
+}
+
+interface LeaderboardHandlers {
+    keydown: (event: KeyboardEvent) => void;
+    click: (event: MouseEvent) => void;
+    focus: (event: FocusEvent) => void;
+    resize: (event: Event) => void;
+    filterChange: (event: Event) => void;
+    searchInput: (event: Event) => void;
+}
+
+interface LeaderboardStats {
+    renders: number;
+    interactions: number;
+    keyboardNavigations: number;
+    searches: number;
+}
+
+interface FilterOption {
+    value: string;
+    label: string;
 }
 
 export class SocialLeaderboardUI {
     private leaderboardManager: LeaderboardManager | null;
-    private config: any;
-    private state: any;
-    private elements: any;
-    private handlers: any;
-    private cache: Map<string, any>;
+    private config: LeaderboardConfig;
+    private state: LeaderboardState;
+    private elements: LeaderboardElements;
+    private handlers: LeaderboardHandlers;
+    private cache: Map<string, LeaderboardEntry[]>;
     private lastUpdate: number;
-    private stats: any;
+    private stats: LeaderboardStats;
     private searchTimeout?: NodeJS.Timeout;
 
     constructor(leaderboardManager: LeaderboardManager | null, options: LeaderboardOptions = {}) {
->>>>>>> 91bde392
         this.leaderboardManager = leaderboardManager;
         
         // 設定
@@ -163,11 +139,7 @@
             showPagination: options.showPagination === true,
             itemsPerPage: options.itemsPerPage || 10,
             // スタイル設定
-<<<<<<< HEAD
-            theme: options.theme || 'default',
-=======
-            theme: options.theme || 'default', // default, minimal, gaming, elegant
->>>>>>> 91bde392
+            theme: options.theme || 'default' as any, // default, minimal, gaming, elegant
             responsive: options.responsive !== false,
             animations: options.animations !== false,
             // アクセシビリティ設定
@@ -186,11 +158,7 @@
                 rtlSupport: options.rtlSupport === true
             }
         };
-<<<<<<< HEAD
-
-=======
-        
->>>>>>> 91bde392
+        
         // 状態管理
         this.state = {
             currentLeaderboard: 'overall',
@@ -202,11 +170,7 @@
             searchQuery: '',
             loading: false
         };
-<<<<<<< HEAD
-
-=======
-        
->>>>>>> 91bde392
+        
         // DOM要素
         this.elements = {
             container: null,
@@ -218,11 +182,7 @@
             announcer: null,
             loadingIndicator: null
         };
-<<<<<<< HEAD
-
-=======
-        
->>>>>>> 91bde392
+        
         // イベントハンドラー
         this.handlers = {
             keydown: this.handleKeydown.bind(this),
@@ -244,11 +204,7 @@
             keyboardNavigations: 0,
             searches: 0
         };
-<<<<<<< HEAD
-
-=======
-        
->>>>>>> 91bde392
+        
         this.initialize();
     }
     
@@ -267,10 +223,7 @@
             if (this.config.accessibility.enabled) {
                 this.setupAccessibility();
             }
-<<<<<<< HEAD
-=======
-            
->>>>>>> 91bde392
+            
             // 初期データの読み込み
             this.loadInitialData();
             this.log('SocialLeaderboardUI初期化完了');
@@ -293,11 +246,7 @@
         this.elements.header = this.createHeader();
         // コントロール
         this.elements.controls = this.createControls();
-<<<<<<< HEAD
-        // コンテンツ
-=======
-        
->>>>>>> 91bde392
+        
         this.elements.content = document.createElement('div');
         this.elements.content.className = 'leaderboard-content';
         this.elements.content.setAttribute('role', 'main');
@@ -311,11 +260,7 @@
         
         // ローディングインジケーター
         this.elements.loadingIndicator = this.createLoadingIndicator();
-<<<<<<< HEAD
-
-=======
-        
->>>>>>> 91bde392
+        
         // スクリーンリーダー用アナウンサー
         if (this.config.accessibility.enabled) {
             this.elements.announcer = document.createElement('div');
@@ -353,11 +298,7 @@
     /**
      * ヘッダーの作成
      */
-<<<<<<< HEAD
     private createHeader(): HTMLElement {
-=======
-    private createHeader(): HTMLDivElement {
->>>>>>> 91bde392
         const header = document.createElement('div');
         header.className = 'leaderboard-header';
 
@@ -380,11 +321,7 @@
     /**
      * コントロールの作成
      */
-<<<<<<< HEAD
     private createControls(): HTMLElement {
-=======
-    private createControls(): HTMLDivElement {
->>>>>>> 91bde392
         const controls = document.createElement('div');
         controls.className = 'leaderboard-controls';
         controls.setAttribute('role', 'toolbar');
@@ -403,11 +340,7 @@
         filterSelect.className = 'leaderboard-filter';
         filterSelect.setAttribute('aria-label', '表示期間を選択');
 
-<<<<<<< HEAD
         const filterOptions: FilterOption[] = [
-=======
-        const filterOptions = [
->>>>>>> 91bde392
             { value: 'all', label: '全期間' },
             { value: 'daily', label: '今日' },
             { value: 'weekly', label: '今週' },
@@ -499,11 +432,7 @@
     /**
      * ローディングインジケーターの作成
      */
-<<<<<<< HEAD
     private createLoadingIndicator(): HTMLElement {
-=======
-    private createLoadingIndicator(): HTMLDivElement {
->>>>>>> 91bde392
         const indicator = document.createElement('div');
         indicator.className = 'leaderboard-loading';
         indicator.setAttribute('aria-hidden', 'true');
@@ -521,24 +450,10 @@
         
         return indicator;
     }
-<<<<<<< HEAD
-
-=======
-    
+
     /**
      * スタイルの適用
      */
-    private applyStyles(): void {
-        const style = document.createElement('style');
-        style.textContent = this.generateCSS();
-        document.head.appendChild(style);
-    }
-    
->>>>>>> 91bde392
-    /**
-     * スタイルの適用
-     */
-<<<<<<< HEAD
     private applyStyles(): void {
         // テーマに応じたスタイルクラスを追加
         if (this.elements.container) {
@@ -556,7 +471,16 @@
                 this.elements.container.classList.add('responsive');
             }
         }
-=======
+        
+        // CSSも追加
+        const style = document.createElement('style');
+        style.textContent = this.generateCSS();
+        document.head.appendChild(style);
+    }
+    
+    /**
+     * CSSの生成
+     */
     private generateCSS(): string {
         return `
             .social-leaderboard-ui {
@@ -850,14 +774,12 @@
                 text-align: center;
             }
         `;
->>>>>>> 91bde392
     }
 
     /**
      * イベントリスナーの設定
      */
     private setupEventListeners(): void {
-<<<<<<< HEAD
         if (!this.elements.container) return;
 
         // キーボードナビゲーション
@@ -883,25 +805,6 @@
         }
 
         const searchInput = this.elements.container.querySelector('.leaderboard-search') as HTMLInputElement;
-        if (searchInput) {
-            searchInput.addEventListener('input', this.handlers.searchInput);
-        }
-=======
-        // キーボードナビゲーション
-        this.elements.container.addEventListener('keydown', this.handlers.keydown);
-        
-        // フォーカス管理
-        this.elements.container.addEventListener('focusin', this.handlers.focus);
-        
-        // フィルター変更
-        const filterSelect = this.elements.controls.querySelector('.leaderboard-filter');
-        if (filterSelect) {
-            filterSelect.addEventListener('change', this.handlers.filterChange);
-        }
-        
-        // 検索
-        const searchInput = this.elements.controls.querySelector('.leaderboard-search');
-        const searchButton = this.elements.controls.querySelector('.search-button');
         if (searchInput) {
             searchInput.addEventListener('input', this.handlers.searchInput);
             searchInput.addEventListener('keydown', (event: KeyboardEvent) => {
@@ -910,20 +813,22 @@
                 }
             });
         }
+        
+        const searchButton = this.elements.container.querySelector('.search-button') as HTMLButtonElement;
         if (searchButton) {
             searchButton.addEventListener('click', this.executeSearch.bind(this));
         }
         
         // 更新ボタン
-        const refreshButton = this.elements.controls.querySelector('.refresh-button');
+        const refreshButton = this.elements.container.querySelector('.refresh-button') as HTMLButtonElement;
         if (refreshButton) {
             refreshButton.addEventListener('click', this.refresh.bind(this));
         }
         
         // ページネーション
         if (this.elements.pagination) {
-            const prevButton = this.elements.pagination.querySelector('.prev-button');
-            const nextButton = this.elements.pagination.querySelector('.next-button');
+            const prevButton = this.elements.pagination.querySelector('.prev-button') as HTMLButtonElement;
+            const nextButton = this.elements.pagination.querySelector('.next-button') as HTMLButtonElement;
 
             if (prevButton) {
                 prevButton.addEventListener('click', () => this.goToPage(this.state.currentPage - 1));
@@ -932,36 +837,16 @@
                 nextButton.addEventListener('click', () => this.goToPage(this.state.currentPage + 1));
             }
         }
-        
-        // ウィンドウリサイズ
-        window.addEventListener('resize', this.handlers.resize);
->>>>>>> 91bde392
     }
 
     /**
      * アクセシビリティの設定
      */
     private setupAccessibility(): void {
-<<<<<<< HEAD
         if (!this.elements.container) return;
 
         // WAI-ARIA属性の設定
         this.elements.container.setAttribute('tabindex', '0');
-        
-        // スクリーンリーダー用の説明
-        if (this.config.accessibility.screenReaderDescriptions) {
-            const description = document.createElement('div');
-            description.id = 'leaderboard-description';
-            description.className = 'sr-only';
-            description.textContent = 'プレイヤーランキングを表示しています。矢印キーで項目を移動できます。';
-            this.elements.container.appendChild(description);
-            this.elements.container.setAttribute('aria-describedby', 'leaderboard-description');
-        }
-=======
-        this.elements.container.setAttribute('tabindex', '0');
-        
-        // ARIA属性の設定
-        this.updateAriaAttributes();
         
         // スクリーンリーダー用の説明
         if (this.config.accessibility.screenReaderDescriptions) {
@@ -974,7 +859,9 @@
      */
     private updateAriaAttributes(): void {
         const entriesCount = this.elements.entries.length;
-        this.elements.content.setAttribute('aria-label', `${entriesCount}件のリーダーボードエントリー`);
+        if (this.elements.content) {
+            this.elements.content.setAttribute('aria-label', `${entriesCount}件のリーダーボードエントリー`);
+        }
         
         // エントリーにARIA属性を設定
         this.elements.entries.forEach((entry: HTMLElement, index: number) => {
@@ -998,56 +885,28 @@
             フィルターと検索機能を使用してランキングを絞り込むことができます。
         `;
 
-        this.elements.container.appendChild(description);
-        this.elements.container.setAttribute('aria-describedby', 'leaderboard-description');
->>>>>>> 91bde392
-    }
-
+        if (this.elements.container) {
+            this.elements.container.appendChild(description);
+            this.elements.container.setAttribute('aria-describedby', 'leaderboard-description');
+        }
+    }
     /**
      * 初期データの読み込み
      */
     private async loadInitialData(): Promise<void> {
         try {
-<<<<<<< HEAD
-            this.showLoading();
-            await this.loadLeaderboardData();
-            this.hideLoading();
-        } catch (error) {
-            this.hideLoading();
-            this.handleError('LEADERBOARD_DATA_LOAD_FAILED', error);
-=======
             this.showLoading(true);
-            await this.loadLeaderboardData();
-            this.render();
+            await this.render();
         } catch (error) {
             this.handleError('INITIAL_DATA_LOAD_FAILED', error);
         } finally {
             this.showLoading(false);
->>>>>>> 91bde392
         }
     }
 
     /**
      * リーダーボードデータの読み込み
      */
-<<<<<<< HEAD
-    private async loadLeaderboardData(): Promise<void> {
-        const cacheKey = `${this.state.currentLeaderboard}-${this.state.filterPeriod}`;
-        
-        // キャッシュチェック
-        if (this.cache.has(cacheKey) && (Date.now() - this.lastUpdate) < 60000) {
-            const cachedData = this.cache.get(cacheKey)!;
-            this.renderLeaderboard(cachedData);
-            return;
-        }
-
-        // データの取得
-        const entries = await this.leaderboardManager.getLeaderboard(
-            this.state.currentLeaderboard,
-            {
-                period: this.state.filterPeriod,
-                limit: this.config.maxEntries
-=======
     private async loadLeaderboardData(): Promise<any> {
         const cacheKey = `${this.state.currentLeaderboard}_${this.state.filterPeriod}_${this.state.searchQuery}`;
         
@@ -1060,38 +919,59 @@
             let data: any;
             
             if (this.leaderboardManager) {
-                data = await this.leaderboardManager.getRanking(
-                    this.state.filterPeriod,
-                    this.state.currentLeaderboard,
-                    {
-                        limit: this.config.maxEntries,
-                        search: this.state.searchQuery
-                    }
-                );
+                if (this.leaderboardManager.getRanking) {
+                    data = await this.leaderboardManager.getRanking(
+                        this.state.filterPeriod,
+                        this.state.currentLeaderboard,
+                        {
+                            limit: this.config.maxEntries,
+                            search: this.state.searchQuery
+                        }
+                    );
+                } else if (this.leaderboardManager.getLeaderboard) {
+                    const entries = await this.leaderboardManager.getLeaderboard(
+                        this.state.currentLeaderboard,
+                        {
+                            period: this.state.filterPeriod,
+                            limit: this.config.maxEntries
+                        }
+                    );
+                    data = {
+                        entries: this.applySearchFilter(entries),
+                        total: entries.length,
+                        hasMore: false
+                    };
+                } else {
+                    data = this.generateMockData();
+                }
             } else {
                 // フォールバックデータ
                 data = this.generateMockData();
->>>>>>> 91bde392
-            }
-        );
-
-<<<<<<< HEAD
-        // キャッシュに保存
-        this.cache.set(cacheKey, entries);
-        this.lastUpdate = Date.now();
-
-        // 検索フィルター適用
-        const filteredEntries = this.applySearchFilter(entries);
-        
-        // 描画
-        this.renderLeaderboard(filteredEntries);
-    }
-
-=======
+            }
+            
+            // キャッシュに保存
+            this.cache.set(cacheKey, data);
+            this.lastUpdate = Date.now();
+            
+            return data;
         } catch (error) {
             this.handleError('LEADERBOARD_DATA_LOAD_FAILED', error);
             return this.generateMockData();
         }
+    }
+    
+    /**
+     * 検索フィルターの適用
+     */
+    private applySearchFilter(entries: LeaderboardEntry[]): LeaderboardEntry[] {
+        if (!this.state.searchQuery.trim()) {
+            return entries;
+        }
+
+        const query = this.state.searchQuery.toLowerCase();
+        return entries.filter(entry => 
+            entry.playerName.toLowerCase().includes(query)
+        );
     }
     
     /**
@@ -1118,21 +998,9 @@
         };
     }
     
->>>>>>> 91bde392
-    /**
-     * 検索フィルターの適用
-     */
-<<<<<<< HEAD
-    private applySearchFilter(entries: LeaderboardEntry[]): LeaderboardEntry[] {
-        if (!this.state.searchQuery.trim()) {
-            return entries;
-        }
-
-        const query = this.state.searchQuery.toLowerCase();
-        return entries.filter(entry => 
-            entry.playerName.toLowerCase().includes(query)
-        );
-=======
+    /**
+     * リーダーボードのレンダリング
+     */
     private async render(): Promise<void> {
         try {
             this.stats.renders++;
@@ -1152,80 +1020,32 @@
         } catch (error) {
             this.handleError('LEADERBOARD_RENDER_FAILED', error);
         }
->>>>>>> 91bde392
-    }
-
-    /**
-<<<<<<< HEAD
-     * リーダーボードの描画
-     */
-    private renderLeaderboard(entries: LeaderboardEntry[]): void {
+    }
+
+    /**
+     * エントリーのレンダリング
+     */
+    private renderEntries(entries: LeaderboardEntry[]): void {
         if (!this.elements.content) return;
-
-        this.stats.renders++;
-        this.elements.entries = [];
-
-        // コンテンツクリア
-        this.elements.content.innerHTML = '';
-
-=======
-     * エントリーのレンダリング
-     */
-    private renderEntries(entries: LeaderboardEntry[]): void {
+        
         // 既存のエントリーをクリア
         this.elements.content.innerHTML = '';
         this.elements.entries = [];
         
->>>>>>> 91bde392
         if (entries.length === 0) {
             this.renderEmptyState();
             return;
         }
-<<<<<<< HEAD
-
-        // エントリーの描画
+        
+        // ページネーション対応
         const startIndex = (this.state.currentPage - 1) * this.config.itemsPerPage;
         const endIndex = startIndex + this.config.itemsPerPage;
-        const pageEntries = entries.slice(startIndex, endIndex);
-
+        const pageEntries = this.config.showPagination 
+            ? entries.slice(startIndex, endIndex)
+            : entries;
+        
         pageEntries.forEach((entry, index) => {
-            const entryElement = this.createLeaderboardEntry(entry, startIndex + index);
-            this.elements.content.appendChild(entryElement);
-            this.elements.entries.push(entryElement);
-        });
-
-        // ページネーション更新
-        if (this.config.showPagination) {
-            this.updatePagination(entries.length);
-        }
-
-        // スクリーンリーダー通知
-        this.announceUpdate(`リーダーボードが更新されました。${entries.length}件のエントリーが表示されています。`);
-    }
-
-    /**
-     * リーダーボードエントリーの作成
-     */
-    private createLeaderboardEntry(entry: LeaderboardEntry, visualIndex: number): HTMLElement {
-        const entryElement = document.createElement('div');
-        entryElement.className = 'leaderboard-entry';
-        entryElement.setAttribute('role', 'listitem');
-        entryElement.setAttribute('tabindex', '0');
-        entryElement.setAttribute('aria-label', 
-            `${entry.rank}位 ${entry.playerName} スコア ${entry.score.toLocaleString()}`);
-
-        // ランク
-        const rankElement = document.createElement('div');
-        rankElement.className = 'entry-rank';
-        rankElement.textContent = entry.rank.toString();
-        
-        // プレイヤー情報
-        const playerElement = document.createElement('div');
-        playerElement.className = 'entry-player';
-=======
-        
-        entries.forEach((entry, index) => {
-            const entryElement = this.createEntryElement(entry, index);
+            const entryElement = this.createEntryElement(entry, startIndex + index);
             this.elements.entries.push(entryElement);
             this.elements.content.appendChild(entryElement);
         });
@@ -1284,46 +1104,9 @@
                 this.selectEntry(entry, element);
             }
         });
->>>>>>> 91bde392
-        
-        if (entry.avatar) {
-            const avatarElement = document.createElement('img');
-            avatarElement.className = 'player-avatar';
-            avatarElement.src = entry.avatar;
-            avatarElement.alt = `${entry.playerName}のアバター`;
-            playerElement.appendChild(avatarElement);
-        }
-
-        const nameElement = document.createElement('div');
-        nameElement.className = 'player-name';
-        nameElement.textContent = entry.playerName;
-        playerElement.appendChild(nameElement);
-
-        // スコア
-        const scoreElement = document.createElement('div');
-        scoreElement.className = 'entry-score';
-        scoreElement.textContent = entry.score.toLocaleString();
-
-        // バッジ
-        if (entry.badges && entry.badges.length > 0) {
-            const badgesElement = document.createElement('div');
-            badgesElement.className = 'entry-badges';
-            entry.badges.forEach(badge => {
-                const badgeElement = document.createElement('span');
-                badgeElement.className = 'badge';
-                badgeElement.textContent = badge;
-                badgesElement.appendChild(badgeElement);
-            });
-            playerElement.appendChild(badgesElement);
-        }
-
-        entryElement.appendChild(rankElement);
-        entryElement.appendChild(playerElement);
-        entryElement.appendChild(scoreElement);
-
-        return entryElement;
-    }
-<<<<<<< HEAD
+        
+        return element;
+    }
 
     /**
      * 空の状態の描画
@@ -1331,67 +1114,32 @@
     private renderEmptyState(): void {
         if (!this.elements.content) return;
 
-        const emptyElement = document.createElement('div');
-        emptyElement.className = 'leaderboard-empty';
-        emptyElement.setAttribute('role', 'status');
-        emptyElement.setAttribute('aria-live', 'polite');
-
-        const messageElement = document.createElement('div');
-        messageElement.className = 'empty-message';
-        messageElement.textContent = this.state.searchQuery ? 
-            '検索条件に一致するプレイヤーが見つかりません。' : 
-            'リーダーボードにデータがありません。';
-
-        emptyElement.appendChild(messageElement);
-        this.elements.content.appendChild(emptyElement);
-=======
-    
-    /**
-     * 空の状態のレンダリング
-     */
-    private renderEmptyState(): void {
         const emptyState = document.createElement('div');
         emptyState.className = 'empty-state';
+        emptyState.setAttribute('role', 'status');
+        emptyState.setAttribute('aria-live', 'polite');
         emptyState.style.cssText = `
             text-align: center;
             padding: 40px;
             color: #666;
         `;
 
+        const message = this.state.searchQuery ? 
+            '検索条件に一致するプレイヤーが見つかりません。' : 
+            'リーダーボードにデータがありません。';
+
         emptyState.innerHTML = `
             <div style="font-size: 48px; margin-bottom: 16px;">📊</div>
-            <div style="font-size: 18px; margin-bottom: 8px;">データがありません</div>
+            <div style="font-size: 18px; margin-bottom: 8px;">${message}</div>
             <div style="font-size: 14px;">条件を変更してお試しください</div>
         `;
         
         this.elements.content.appendChild(emptyState);
->>>>>>> 91bde392
     }
 
     /**
      * ページネーションの更新
      */
-<<<<<<< HEAD
-    private updatePagination(totalEntries: number): void {
-        if (!this.elements.pagination) return;
-
-        const totalPages = Math.ceil(totalEntries / this.config.itemsPerPage);
-        const prevButton = this.elements.pagination.querySelector('.prev-button') as HTMLButtonElement;
-        const nextButton = this.elements.pagination.querySelector('.next-button') as HTMLButtonElement;
-        const pageInfo = this.elements.pagination.querySelector('.page-info') as HTMLSpanElement;
-
-        if (prevButton) {
-            prevButton.disabled = this.state.currentPage <= 1;
-        }
-
-        if (nextButton) {
-            nextButton.disabled = this.state.currentPage >= totalPages;
-        }
-
-        if (pageInfo) {
-            pageInfo.textContent = `ページ ${this.state.currentPage} / ${totalPages}`;
-        }
-=======
     private updatePagination(data: { total: number }): void {
         if (!this.elements.pagination) return;
 
@@ -1403,37 +1151,9 @@
         if (prevButton) prevButton.disabled = this.state.currentPage <= 1;
         if (nextButton) nextButton.disabled = this.state.currentPage >= totalPages;
         if (pageInfo) pageInfo.textContent = `ページ ${this.state.currentPage} / ${totalPages}`;
->>>>>>> 91bde392
-    }
-
-    /**
-<<<<<<< HEAD
-     * ローディング表示
-     */
-    private showLoading(): void {
-        this.state.loading = true;
-        if (this.elements.loadingIndicator) {
-            this.elements.loadingIndicator.style.display = 'block';
-        }
-        if (this.elements.content) {
-            this.elements.content.setAttribute('aria-busy', 'true');
-        }
-    }
-
-    /**
-     * ローディング非表示
-     */
-    private hideLoading(): void {
-        this.state.loading = false;
-        if (this.elements.loadingIndicator) {
-            this.elements.loadingIndicator.style.display = 'none';
-        }
-        if (this.elements.content) {
-            this.elements.content.setAttribute('aria-busy', 'false');
-        }
-    }
-
-=======
+    }
+    
+    /**
      * エントリーの選択
      */
     private selectEntry(entry: LeaderboardEntry, element: HTMLDivElement): void {
@@ -1457,18 +1177,9 @@
         this.log('エントリー選択', entry);
     }
     
->>>>>>> 91bde392
-    /**
-     * スクリーンリーダー通知
-     */
-<<<<<<< HEAD
-    private announceUpdate(message: string): void {
-        if (!this.config.accessibility.announcements || !this.elements.announcer) {
-            return;
-        }
-
-        this.elements.announcer.textContent = message;
-=======
+    /**
+     * タイムスタンプのフォーマット
+     */
     private formatTimestamp(timestamp: number): string {
         const date = new Date(timestamp);
         const now = new Date();
@@ -1481,14 +1192,38 @@
         if (diffMins < 60) return `${diffMins}分前`;
         if (diffHours < 24) return `${diffHours}時間前`;
         if (diffDays < 7) return `${diffDays}日前`;
->>>>>>> 91bde392
-        
-        // すぐにクリアして再度読み上げ可能にする
-        setTimeout(() => {
-            if (this.elements.announcer) {
-                this.elements.announcer.textContent = '';
-            }
-        }, 1000);
+        
+        return date.toLocaleDateString();
+    }
+
+    /**
+     * ローディング状態の表示/非表示
+     */
+    private showLoading(show: boolean): void {
+        this.state.loading = show;
+
+        if (this.elements.loadingIndicator) {
+            this.elements.loadingIndicator.style.display = show ? 'block' : 'none';
+            this.elements.loadingIndicator.setAttribute('aria-hidden', show ? 'false' : 'true');
+        }
+
+        if (this.elements.content) {
+            this.elements.content.setAttribute('aria-busy', show ? 'true' : 'false');
+        }
+    }
+
+    /**
+     * アナウンス
+     */
+    private announce(message: string): void {
+        if (this.elements.announcer) {
+            this.elements.announcer.textContent = '';
+            setTimeout(() => {
+                if (this.elements.announcer) {
+                    this.elements.announcer.textContent = message;
+                }
+            }, 100);
+        }
     }
 
     /**
@@ -1496,34 +1231,6 @@
      */
     private handleKeydown(event: KeyboardEvent): void {
         this.stats.keyboardNavigations++;
-<<<<<<< HEAD
-        
-        switch (event.key) {
-            case 'ArrowUp':
-                event.preventDefault();
-                this.navigateEntries('up');
-                break;
-            case 'ArrowDown':
-                event.preventDefault();
-                this.navigateEntries('down');
-                break;
-            case 'Home':
-                event.preventDefault();
-                this.navigateToFirst();
-                break;
-            case 'End':
-                event.preventDefault();
-                this.navigateToLast();
-                break;
-            case 'Enter':
-            case ' ':
-                event.preventDefault();
-                this.selectCurrentEntry();
-                break;
-        }
-    }
-
-=======
 
         switch (event.key) {
             case 'ArrowDown':
@@ -1551,14 +1258,14 @@
                 break;
         }
     }
-    
-    /**
-     * 次の要素にフォーカス
+
+    /**
+     * 次のエントリーにフォーカス
      */
     private focusNext(): void {
         const current = document.activeElement;
         const entries = this.elements.entries;
-        const currentIndex = entries.indexOf(current);
+        const currentIndex = entries.indexOf(current as HTMLElement);
         if (currentIndex >= 0 && currentIndex < entries.length - 1) {
             entries[currentIndex + 1].focus();
         } else if (entries.length > 0) {
@@ -1566,124 +1273,50 @@
         }
     }
     
->>>>>>> 91bde392
-    /**
-     * エントリー間のナビゲーション
-     */
-<<<<<<< HEAD
-    private navigateEntries(direction: 'up' | 'down'): void {
-        if (this.elements.entries.length === 0) return;
-
-        const currentIndex = this.elements.entries.indexOf(this.state.focusedElement as HTMLElement);
-        let newIndex: number;
-
-        if (direction === 'up') {
-            newIndex = currentIndex > 0 ? currentIndex - 1 : this.elements.entries.length - 1;
-        } else {
-            newIndex = currentIndex < this.elements.entries.length - 1 ? currentIndex + 1 : 0;
-        }
-
-        this.focusEntry(this.elements.entries[newIndex]);
-=======
+    /**
+     * 前のエントリーにフォーカス
+     */
     private focusPrevious(): void {
         const current = document.activeElement;
         const entries = this.elements.entries;
-        const currentIndex = entries.indexOf(current);
+        const currentIndex = entries.indexOf(current as HTMLElement);
         if (currentIndex > 0) {
             entries[currentIndex - 1].focus();
         } else if (entries.length > 0) {
             entries[entries.length - 1].focus();
         }
->>>>>>> 91bde392
-    }
-
-    /**
-     * 最初のエントリーにナビゲート
-     */
-<<<<<<< HEAD
-    private navigateToFirst(): void {
-        if (this.elements.entries.length > 0) {
-            this.focusEntry(this.elements.entries[0]);
-        }
-    }
-
-=======
+    }
+    
+    /**
+     * 最初の要素にフォーカス
+     */
     private focusFirst(): void {
         if (this.elements.entries.length > 0) {
             this.elements.entries[0].focus();
         }
     }
     
->>>>>>> 91bde392
-    /**
-     * 最後のエントリーにナビゲート
-     */
-<<<<<<< HEAD
-    private navigateToLast(): void {
-        if (this.elements.entries.length > 0) {
-            this.focusEntry(this.elements.entries[this.elements.entries.length - 1]);
-        }
-    }
-
-=======
+    /**
+     * 最後のエントリーにフォーカス
+     */
     private focusLast(): void {
         if (this.elements.entries.length > 0) {
             this.elements.entries[this.elements.entries.length - 1].focus();
         }
     }
-    
->>>>>>> 91bde392
-    /**
-     * エントリーにフォーカス
-     */
-<<<<<<< HEAD
-    private focusEntry(entryElement: HTMLElement): void {
-        this.state.focusedElement = entryElement;
-        entryElement.focus();
-    }
-
-=======
+    /**
+     * フォーカスイベントハンドラー
+     */
     private handleFocus(event: FocusEvent): void {
-        this.state.focusedElement = event.target;
-    }
-    
-    /**
-     * クリックハンドラー
-     */
-    private handleClick(event: MouseEvent): void {
-        // 実装が必要な場合はここに追加
-    }
-    
->>>>>>> 91bde392
-    /**
-     * 現在のエントリーを選択
-     */
-<<<<<<< HEAD
-    private selectCurrentEntry(): void {
-        if (this.state.focusedElement) {
-            // エントリー選択のロジック（実装依存）
-            this.stats.interactions++;
-        }
-    }
-
-=======
-    private handleFilterChange(event: Event): void {
-        const target = event.target as HTMLSelectElement;
-        this.state.filterPeriod = target.value;
-        this.state.currentPage = 1;
-        this.refresh();
-        
-        // アクセシビリティアナウンス
-        if (this.config.accessibility.announcements && this.elements.announcer) {
-            this.announce(`フィルターが${target.selectedOptions[0].textContent}に変更されました。`);
-        }
-    }
-    
->>>>>>> 91bde392
+        const target = event.target as HTMLElement;
+        if (target.classList.contains('leaderboard-entry')) {
+            this.state.focusedElement = target;
+        }
+    }
+
     /**
      * クリックイベントハンドラー
      */
-<<<<<<< HEAD
     private handleClick(event: MouseEvent): void {
         this.stats.interactions++;
         
@@ -1691,7 +1324,7 @@
         
         // 更新ボタン
         if (target.classList.contains('refresh-button')) {
-            this.refreshData();
+            this.refresh();
             return;
         }
 
@@ -1703,17 +1336,40 @@
 
         // ページネーション
         if (target.classList.contains('prev-button')) {
-            this.previousPage();
+            this.goToPage(this.state.currentPage - 1);
             return;
         }
 
         if (target.classList.contains('next-button')) {
-            this.nextPage();
+            this.goToPage(this.state.currentPage + 1);
             return;
         }
     }
 
-=======
+    /**
+     * リサイズイベントハンドラー
+     */
+    private handleResize(event: Event): void {
+        // レスポンシブレイアウトの調整
+        this.updateResponsiveLayout();
+    }
+    /**
+     * フィルター変更ハンドラー
+     */
+    private handleFilterChange(event: Event): void {
+        const target = event.target as HTMLSelectElement;
+        this.state.filterPeriod = target.value as any;
+        this.state.currentPage = 1;
+        this.refresh();
+        
+        // アクセシビリティアナウンス
+        if (this.config.accessibility.announcements && this.elements.announcer) {
+            this.announce(`フィルターが${target.selectedOptions[0].textContent}に変更されました。`);
+        }
+    }
+    /**
+     * 検索入力ハンドラー
+     */
     private handleSearchInput(event: Event): void {
         const target = event.target as HTMLInputElement;
         this.state.searchQuery = target.value;
@@ -1727,16 +1383,9 @@
         }, 500);
     }
     
->>>>>>> 91bde392
-    /**
-     * フォーカスイベントハンドラー
-     */
-<<<<<<< HEAD
-    private handleFocus(event: FocusEvent): void {
-        const target = event.target as HTMLElement;
-        if (target.classList.contains('leaderboard-entry')) {
-            this.state.focusedElement = target;
-=======
+    /**
+     * 検索実行
+     */
     private async executeSearch(): Promise<void> {
         this.stats.searches++;
         this.state.currentPage = 1;
@@ -1750,20 +1399,12 @@
             } else {
                 this.announce('検索をクリアしました。');
             }
->>>>>>> 91bde392
-        }
-    }
-
-    /**
-     * リサイズイベントハンドラー
-     */
-<<<<<<< HEAD
-    private handleResize(event: Event): void {
-        // レスポンシブレイアウトの調整
-        this.adjustResponsiveLayout();
-    }
-
-=======
+        }
+    }
+
+    /**
+     * ページ移動
+     */
     private async goToPage(page: number): Promise<void> {
         if (page < 1) return;
         
@@ -1776,40 +1417,12 @@
         }
     }
     
->>>>>>> 91bde392
-    /**
-     * フィルター変更ハンドラー
-     */
-<<<<<<< HEAD
-    private handleFilterChange(event: Event): void {
-        const select = event.target as HTMLSelectElement;
-        this.state.filterPeriod = select.value as any;
-        this.state.currentPage = 1;
-        this.loadLeaderboardData();
-=======
-    private handleResize(): void {
-        // レスポンシブ調整のロジック
-        this.updateResponsiveLayout();
->>>>>>> 91bde392
-    }
-
-    /**
-     * 検索入力ハンドラー
-     */
-<<<<<<< HEAD
-    private handleSearchInput(event: Event): void {
-        const input = event.target as HTMLInputElement;
-        this.state.searchQuery = input.value;
-        
-        // デバウンス処理
-        clearTimeout((this as any).searchTimeout);
-        (this as any).searchTimeout = setTimeout(() => {
-            this.executeSearch();
-        }, 300);
-    }
-
-=======
+    /**
+     * レスポンシブレイアウトの更新
+     */
     private updateResponsiveLayout(): void {
+        if (!this.elements.container) return;
+        
         const isMobile = window.innerWidth < 768;
 
         if (isMobile) {
@@ -1819,75 +1432,9 @@
         }
     }
     
->>>>>>> 91bde392
-    /**
-     * データ更新
-     */
-<<<<<<< HEAD
-    async refreshData(): Promise<void> {
-        try {
-            this.cache.clear();
-            await this.loadLeaderboardData();
-            this.announceUpdate('リーダーボードが更新されました。');
-        } catch (error) {
-            this.handleError('LEADERBOARD_REFRESH_FAILED', error);
-        }
-    }
-
-    /**
-     * 検索実行
-     */
-    private executeSearch(): void {
-        this.stats.searches++;
-        this.state.currentPage = 1;
-        this.loadLeaderboardData();
-    }
-
-    /**
-     * 前のページ
-     */
-    private previousPage(): void {
-        if (this.state.currentPage > 1) {
-            this.state.currentPage--;
-            this.loadLeaderboardData();
-        }
-    }
-
-    /**
-     * 次のページ
-     */
-    private nextPage(): void {
-        this.state.currentPage++;
-        this.loadLeaderboardData();
-=======
-    private showLoading(show: boolean): void {
-        this.state.loading = show;
-
-        if (this.elements.loadingIndicator) {
-            this.elements.loadingIndicator.style.display = show ? 'block' : 'none';
-            this.elements.loadingIndicator.setAttribute('aria-hidden', show ? 'false' : 'true');
-        }
-
-        if (this.elements.content) {
-            this.elements.content.setAttribute('aria-busy', show ? 'true' : 'false');
-        }
->>>>>>> 91bde392
-    }
-
-    /**
-     * レスポンシブレイアウト調整
-     */
-<<<<<<< HEAD
-    private adjustResponsiveLayout(): void {
-        if (!this.config.responsive || !this.elements.container) return;
-
-        const containerWidth = this.elements.container.offsetWidth;
-        
-        if (containerWidth < 768) {
-            this.elements.container.classList.add('mobile');
-        } else {
-            this.elements.container.classList.remove('mobile');
-=======
+    /**
+     * リフレッシュ
+     */
     private async refresh(): Promise<void> {
         try {
             this.showLoading(true);
@@ -1898,16 +1445,27 @@
             this.handleError('REFRESH_FAILED', error);
         } finally {
             this.showLoading(false);
->>>>>>> 91bde392
-        }
+        }
+    }
+
+    /**
+     * イベントの発火
+     */
+    private dispatchEvent(type: string, data: any): void {
+        if (!this.elements.container) return;
+        
+        const event = new CustomEvent(`leaderboard-${type}`, {
+            detail: data,
+            bubbles: true
+        });
+        this.elements.container.dispatchEvent(event);
     }
 
     /**
      * エラーハンドリング
      */
-<<<<<<< HEAD
-    private handleError(errorType: string, error: any): void {
-        console.error(`[SocialLeaderboardUI] ${errorType}:`, error);
+    private handleError(type: string, error: any, context: any = {}): void {
+        console.error(`[SocialLeaderboardUI] ${type}:`, error, context);
         
         // エラー表示
         if (this.elements.content) {
@@ -1918,53 +1476,36 @@
             
             this.elements.content.innerHTML = '';
             this.elements.content.appendChild(errorElement);
-=======
-    private announce(message: string): void {
-        if (this.elements.announcer) {
-            this.elements.announcer.textContent = '';
-            setTimeout(() => {
-                this.elements.announcer.textContent = message;
-            }, 100);
->>>>>>> 91bde392
-        }
-    }
-
-    /**
-     * ログ出力
-     */
-<<<<<<< HEAD
-    private log(message: string, data?: any): void {
+        }
+    }
+
+    /**
+     * ログ記録
+     */
+    private log(message: string, data: any = null): void {
         console.log(`[SocialLeaderboardUI] ${message}`, data || '');
-=======
-    private dispatchEvent(type: string, data: any): void {
-        const event = new CustomEvent(`leaderboard-${type}`, {
-            detail: data,
-            bubbles: true
-        });
-        this.elements.container.dispatchEvent(event);
->>>>>>> 91bde392
-    }
-
+    }
+    
     /**
      * 統計情報の取得
      */
-<<<<<<< HEAD
-    getStats(): LeaderboardStats {
+    public getStats(): LeaderboardStats {
         return { ...this.stats };
     }
 
     /**
      * 設定の更新
      */
-    updateConfig(newConfig: Partial<LeaderboardConfig>): void {
+    public updateConfig(newConfig: Partial<LeaderboardOptions>): void {
         Object.assign(this.config, newConfig);
         this.applyStyles();
+        this.log('設定更新', newConfig);
     }
 
     /**
      * クリーンアップ
      */
-    destroy(): void {
+    public destroy(): void {
         // イベントリスナーの削除
         if (this.elements.container) {
             this.elements.container.removeEventListener('keydown', this.handlers.keydown);
@@ -1975,6 +1516,11 @@
         if (this.config.responsive) {
             window.removeEventListener('resize', this.handlers.resize);
         }
+        
+        // タイマーのクリア
+        if (this.searchTimeout) {
+            clearTimeout(this.searchTimeout);
+        }
 
         // DOM要素の削除
         if (this.elements.container && this.elements.container.parentNode) {
@@ -1984,52 +1530,7 @@
         // 参照のクリア
         this.cache.clear();
         this.elements.entries = [];
-=======
-    public getStats(): any {
-        return { ...this.stats };
-    }
-    
-    /**
-     * 設定の更新
-     */
-    public updateConfig(newConfig: Partial<LeaderboardOptions>): void {
-        this.config = { ...this.config, ...newConfig };
-        this.applyStyles();
-        this.log('設定更新', newConfig);
-    }
-    
-    /**
-     * クリーンアップ
-     */
-    public destroy(): void {
-        this.elements.container.removeEventListener('keydown', this.handlers.keydown);
-        window.removeEventListener('resize', this.handlers.resize);
-        
-        // タイマーのクリア
-        if (this.searchTimeout) {
-            clearTimeout(this.searchTimeout);
-        }
-        
-        // DOM要素の削除
-        if (this.elements.container && this.elements.container.parentNode) {
-            this.elements.container.parentNode.removeChild(this.elements.container);
-        }
 
         this.log('SocialLeaderboardUI破棄完了');
     }
-    
-    /**
-     * エラーハンドリング
-     */
-    private handleError(type: string, error: any, context: any = {}): void {
-        console.error(`[SocialLeaderboardUI] ${type}:`, error, context);
-    }
-    
-    /**
-     * ログ記録
-     */
-    private log(message: string, data: any = null): void {
-        console.log(`[SocialLeaderboardUI] ${message}`, data || '');
->>>>>>> 91bde392
-    }
 }